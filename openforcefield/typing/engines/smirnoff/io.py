--- conflicted
+++ resolved
@@ -244,46 +244,21 @@
         except ExpatError as e:
             raise ParseError(e)
 
-<<<<<<< HEAD
     def to_file(self, file_path, smirnoff_data):
-        """Write the current forcefield parameter set to a file, autodetecting the type from the extension.
+        """Write the current forcefield parameter set to a file.
 
         Parameters
         ----------
         file_path : str
             The path to the file to be written.
-            The `.offxml` file extension must be present.
-=======
-    def to_file(self, filename, smirnoff_data):
-        """Write the current forcefield parameter set to a file.
-
-        Parameters
-        ----------
-        filename : str
-            The name of the file to be written.
             The `.offxml` or `.xml` file extension must be present.
->>>>>>> e2e1092d
         smirnoff_data : dict
             A dict structured in compliance with the SMIRNOFF data spec.
 
         """
         xml_string = self.to_string(smirnoff_data)
-<<<<<<< HEAD
-        (basename, extension) = os.path.splitext(file_path)
-        if extension == '.offxml':
-            with open(file_path, 'wb') as of:
-                of.write(xml_string)
-        else:
-            msg = "Cannot export forcefield parameters to file '{}'\n".format(
-                file_path)
-            msg += 'Export to extension {} not implemented yet.\n'.format(
-                extension)
-            msg += "Supported choices are: ['.offxml']"
-            raise NotImplementedError(msg)
-=======
-        with open(filename, 'w') as of:
+        with open(file_path, 'w') as of:
             of.write(xml_string)
->>>>>>> e2e1092d
 
     def to_string(self, smirnoff_data):
         """
