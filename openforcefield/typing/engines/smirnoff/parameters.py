#!/usr/bin/env python

#=============================================================================================
# MODULE DOCSTRING
#=============================================================================================
"""
Parameter handlers for the SMIRNOFF force field engine

This file contains standard parameter handlers for the SMIRNOFF force field engine.
These classes implement the object model for self-contained parameter assignment.
New pluggable handlers can be created by creating subclasses of :class:`ParameterHandler`.

.. codeauthor:: John D. Chodera <john.chodera@choderalab.org>
.. codeauthor:: David L. Mobley <dmobley@mobleylab.org>
.. codeauthor:: Peter K. Eastman <peastman@stanford.edu>

"""

#=============================================================================================
# GLOBAL IMPORTS
#=============================================================================================

import os
import re
import sys
import math
import copy
import time
from enum import Enum
import logging
import itertools

from collections import OrderedDict

import numpy as np

import lxml.etree as etree

from simtk import openmm, unit
from simtk.openmm.app import element as elem

from openforcefield.utils import detach_units, attach_units, unit_to_string, string_to_unit, extract_serialized_units_from_dict
from openforcefield.topology import Topology, ValenceDict, ImproperDict
from openforcefield.topology import DEFAULT_AROMATICITY_MODEL
from openforcefield.typing.chemistry import ChemicalEnvironment, SMIRKSParsingError

#=============================================================================================
# CONFIGURE LOGGER
#=============================================================================================

logger = logging.getLogger(__name__)

#=============================================================================================
# PARAMETER HANDLERS
#
# The following classes are Handlers that know how to create Force subclasses and add them to a System that is being
# created.  Each Handler class must define three methods: 1) a static method that takes an etree Element and a ForceField,
# and returns the corresponding Handler object; 2) a create_force() method that constructs the Force object and adds it
# to the System; and 3) a labelForce() method that provides access to which
# terms are applied to which atoms in specified oemols.
# The static method should be added to the parsers map.
#=============================================================================================


class SMIRNOFFSpecError(Exception):
    """
    Exception for when a non-spec keyword is read and cosmetic attributes are not allowed.
    """

    def __init__(self, msg):
        super().__init__(self, msg)
        self.msg = msg

class IncompatibleUnitError(Exception):
    """
    Exception for when a parameter is in the wrong units for a ParameterHandler's unit system
    """

    def __init__(self, msg):
        super().__init__(self, msg)
        self.msg = msg


class IncompatibleParameterError(Exception):
    """
    Exception for when a set of parameters is scientifically incompatible with another
    """

    def __init__(self, msg):
        super().__init__(self, msg)
        self.msg = msg


class NonbondedMethod(Enum):
    """
    An enumeration of the nonbonded methods
    """
    NoCutoff = 0
    CutoffPeriodic = 1
    CutoffNonPeriodic = 2
    Ewald = 3
    PME = 4


# We can't actually make this derive from dict, because it's possible for the user to change SMIRKS
# of parameters already in the list, which would cause the ParameterType object's SMIRKS and
# the dictionary key's SMIRKS to be out of sync.
class ParameterList(list):
    """
    Parameter list that also supports accessing items by SMARTS string. Remembers the
    most recent parameter that was added.
    """

    # TODO: Make this faster by caching SMARTS -> index lookup?

    # TODO: Override __del__ to make sure we don't remove root atom type

    # TODO: Allow retrieval by `id` as well

    def __init__(self, input_parameter_list=None):
        """
        Initialize a new ParameterList, optionally providing a list of ParameterType objects
        to initially populate it.

        Parameters
        ----------
        input_parameter_list: list[ParameterType], default=None
            A pre-existing list of ParameterType-based objects. If None, this ParameterList
            will be initialized empty.
        """
        super().__init__()

        # We keep track of the last parameter added as this will be
        # used to set output units during serialization
        self._last_added_param = None
        input_parameter_list = input_parameter_list or []
        for input_parameter in input_parameter_list:
            self.append(input_parameter)
            self._last_added_param = input_parameter_list

    @property
    def last_added_parameter(self):
        """
        Get a copy of the last parameter added to this ParameterList. Important
        for serializing as the last parameter added determines the units used for
        serializing all other parameters of this type.

        Returns
        -------
        parameter : a ParameterType-derived object
            The last parameter added to this ParameterList
        """
        return self._last_added_param

    # def __setitem__(self, key, value):
    #     """
    #     Add a new entry to the ParameterList.
    #     Parameters
    #     ----------
    #     key
    #     value
    #     """
    #     super().__setitem__(key, value)
    #     self._last_added_param = value

    def append(self, parameter):
        """
        Add a ParameterType object to the end of the ParameterList

        Parameters
        ----------
        parameter : a ParameterType-derived object

        """
        super().append(parameter)
        self._last_added_param = parameter

    def extend(self, other):
        """
        Add a ParameterType object to the end of the ParameterList

        Parameters
        ----------
        parameter : a ParameterType-derived object

        """
        if not isinstance(other, ParameterList):
            msg = 'ParameterList.extend(other) expected instance of ParameterList, ' \
                  'but received {} (type {}) instead'.format(other, type(other))
            raise TypeError(other)
        super().extend(other)
        if len(other) > 0:
            self._last_added_param = other[-1]


    def insert(self, index, parameter):
        """
        Add a ParameterType object as if this were a list

        Parameters
        ----------
        parameter : a ParameterType-derived object

        """
        super().insert(index, parameter)
        self._last_added_param = parameter

    def __delitem__(self, item):
        """
        Delete item by index or SMIRKS
        """
        if type(item) is str:
            # Try to find by SMIRKS
            for parameter in self:
                if parameter.smirks == item:
                    self.remove(parameter)
                    return

        # Try numerical index access. This will grab the item to remove by index, and
        # then call __delitem__ again on its own SMIRKS, finishing in the "if" statement above
        item_to_remove = self[item].smirks
        del self[item_to_remove]


    def __getitem__(self, item):
        """Retrieve item by index or SMIRKS
        """
        if type(item) == str:
            # Try to retrieve by SMIRKS
            for result in self:
                if result.smirks == item:
                    return result

        # Try traditional access
        result = super().__getitem__(item)
        return result

    # TODO: Override __setitem__ and __del__ to ensure we can slice by SMIRKS as well

    def __contains__(self, item):
        """Check to see if either Parameter or SMIRKS is contained in parameter list.
        """
        if type(item) == str:
            # Special case for SMIRKS strings
            if item in [result.smirks for result in self]:
                return True
        # Fall back to traditional access
        return list.__contains__(self, item)

    def to_list(self, return_cosmetic_attributes=False):
        """
        Render this ParameterList to a normal list, serializing each ParameterType-derived object in it.

        Parameters
        ----------

        return_cosmetic_attributes : bool, optional. default = False
            Whether to return non-spec attributes of each ParameterType-derived object.

        Returns
        -------
        parameter_list : List[dict]
            A serialized representation of a parameter type, with all unit-bearing quantities reduced to a unitless form.
        attached_units : dict['X_unit' : str]
            A dict for converting each serialized quantity back to its unit-bearing form.
        """


        parameter_list = list()

        # If output_units is None, initialize it as an empty dict.
        # It will be populated as ParameterTypes are serialized.
        #if output_units is None:
        #    output_units = dict()

        # Iterate backwards over the list so that we get units from the last-read
        # parameters first, and convert subsequent parameters to those units.
        for parameter in self:
            parameter_dict = parameter.to_dict(return_cosmetic_attributes=return_cosmetic_attributes)
            # parameter_dict_unitless, attached_units = detach_units(parameter_dict, output_units)
            parameter_list.append(parameter_dict)
            # output_units.update(attached_units)

        # Reverse the order of the list (since it was serialized backwards)
        #smirnoff_list.reverse()
        return parameter_list



# TODO: Rename to better reflect role as parameter base class?
class ParameterType(object):
    """
    Base class for SMIRNOFF parameter types.

    """
    # This list will be used for validating input and detecting cosmetic attributes.
    _VALENCE_TYPE = None  # ChemicalEnvironment valence type string expected by SMARTS string for this Handler
    _SMIRNOFF_ATTRIBS = ['smirks'] # Attributes expected per the SMIRNOFF spec.
    _REQUIRE_UNITS = {} # A dict of attribs which will be checked for unit compatibility
    # TODO: Make sure that this doesn't get defined at the class level
    _OPTIONAL_ATTRIBS = ['id', 'parent_id'] # Attributes in the SMIRNOFF spec that may
                                            # be present but have no impact on performance
    _INDEXED_ATTRIBS = []  # list of attribs that will have consecutive numerical suffixes starting at 1
    _ATTRIBS_TO_TYPE = {}  # dict of attributes that need to be cast to a type (like int or float) to be interpreted




    # TODO: Allow preferred units for each parameter type to be specified and remembered as well for when we are writing out

    # TODO: Can we provide some shared tools for returning settable/gettable attributes, and checking unit-bearing attributes?

    def __init__(self, smirks=None, permit_cosmetic_attributes=False, **kwargs):
        """
        Create a ParameterType

        Parameters
        ----------
        smirks : str
            The SMIRKS match for the provided parameter type.
        permit_cosmetic_attributes : bool optional. Default = False
            Whether to store non-spec kwargs as "cosmetic attributes", which can be accessed and written out.

        """
        import openforcefield.utils.toolkits

        self._COSMETIC_ATTRIBS = []  # A list that may be populated to record the cosmetic
        # attributes read from a SMIRNOFF data source

        if smirks is None:
            raise ValueError("'smirks' must be specified")

        # TODO: Make better switch for toolkit registry
        if openforcefield.utils.toolkits.OPENEYE_AVAILABLE:
            toolkit = 'openeye'
        elif openforcefield.utils.toolkits.RDKIT_AVAILABLE:
            toolkit = 'rdkit'
        ChemicalEnvironment.validate(
            smirks, ensure_valence_type=self._VALENCE_TYPE, toolkit=toolkit)

        self._smirks = smirks


        # First look for indexed attribs, removing them from kwargs as they're found
        for unidx_key in self._INDEXED_ATTRIBS:
            index = 1
            idx_key = unidx_key+str(index)
            if idx_key in kwargs:
                setattr(self, unidx_key, list())
            while idx_key in kwargs:
                val = kwargs[idx_key]
                if unidx_key in self._REQUIRE_UNITS:
                    if not val.unit.is_compatible(self._REQUIRE_UNITS[unidx_key]):

                        msg = "{} constructor received kwarg {} with value {}, " \
                              "which is incompatible with expected unit {}".format(self.__class__,
                                                                                   idx_key,
                                                                                   val,
                                                                                   self._REQUIRE_UNITS[unidx_key])
                        raise SMIRNOFFSpecError(msg)
                if unidx_key in self._ATTRIBS_TO_TYPE:
                    type_to_cast = self._ATTRIBS_TO_TYPE[unidx_key]
                    val = type_to_cast(val)
                getattr(self, unidx_key).append(val)
                del kwargs[idx_key]
                index += 1
                idx_key = unidx_key+str(index)



        for key, val in kwargs.items():
            if key in self._REQUIRE_UNITS:
                if not val.unit.is_compatible(self._REQUIRE_UNITS[key]):
                    msg = "{} constructor received kwarg {} with value {}, " \
                          "which is incompatible with expected unit {}".format(self.__class__,
                                                                               key,
                                                                               val,
                                                                               self._REQUIRE_UNITS[key])
                    raise SMIRNOFFSpecError(msg)

                if key in self._ATTRIBS_TO_TYPE:
                    type_to_cast = self._ATTRIBS_TO_TYPE[key]
                    val = type_to_cast(val)
            # Iterate through
            #attr_name = '_' + key
            if key in self._SMIRNOFF_ATTRIBS:
                setattr(self, key, val)

            # If it's an optional attrib,
            elif key in self._OPTIONAL_ATTRIBS:
                setattr(self, key, val)

            # Handle all unknown kwargs as cosmetic so we can write them back out
            elif permit_cosmetic_attributes:
                self._COSMETIC_ATTRIBS.append(key)
                setattr(self, key, val)
            else:
                raise SMIRNOFFSpecError("Incompatible kwarg {} passed to {} constructor. If this is "
                                        "a desired cosmetic attribute, consider setting "
                                        "'permit_cosmetic_attributes=True'".format({key: val}, self.__class__))



    @property
    def smirks(self):
        return self._smirks

    @smirks.setter
    def smirks(self, smirks):
        # Validate the SMIRKS string to ensure it matches the expected parameter type,
        # raising an exception if it is invalid or doesn't tag a valid set of atoms
        # TODO: Add check to make sure we can't make tree non-hierarchical
        #       This would require parameter type knows which ParameterList it belongs to
        ChemicalEnvironment.validate(
            smirks, ensure_valence_type=self._VALENCE_TYPE)
        self._smirks = smirks

    # TODO: Can we automatically check unit compatibilities for other parameters we create?
    # For example, if we have a parameter with units energy/distance**2, can we check to make
    # sure the dimensionality is preserved when the parameter is modified?

    def to_dict(self, return_cosmetic_attributes=False):
        """
        Convert this ParameterType-derived object to dict. A unit-bearing attribute ('X') will be converted to two dict
        entries, one (['X'] containing the unitless value, and another (['X_unit']) containing a string representation
        of its unit.

        Parameters
        ----------
        return_cosmetic_attributes : bool, optional. default = False
            Whether to return non-spec attributes of this ParameterType


        Returns
        -------
        smirnoff_dict : dict
            The SMIRNOFF-compliant dict representation of this ParameterType-derived object.
        output_units : dict[str: simtk.unit.Unit]
            A mapping from each simtk.unit.Quanitity-valued ParameterType attribute
            to the unit it was converted to during serialization.

        """
        #from simtk import unit


        #output_units = {}

        # Make a list of all attribs that should be included in the
        # returned dict (call list() to make a copy)
        attribs_to_return = list(self._SMIRNOFF_ATTRIBS)
        attribs_to_return += [opt_attrib for opt_attrib in self._OPTIONAL_ATTRIBS if hasattr(self, opt_attrib)]
        if return_cosmetic_attributes:
            attribs_to_return += self._COSMETIC_ATTRIBS

        # Start populating a dict of the attribs
        smirnoff_dict = OrderedDict()
        # If attribs_to_return is ordered here, that will effectively be an informal output ordering
        for attrib_name in attribs_to_return:
            attrib_value = self.__getattribute__(attrib_name)
            #if isinstance(attrib_value, unit.Quantity):
            #    # If the user specified a preferred output unit for this attrib
            #    if attrib_name in output_units:
            #        # convert attrib_val to the desired unit
            #        output_unit = output_units[attrib_name]
            #        # ser_result is a dict of {'unitless_value': val, 'unit': simtk.unit.Unit}
            #        ser_result = serialize_quantity(attrib_value, output_unit=output_unit)
            #
            #    # If the user didn't specify a preferred output unit for this attrib
            #    else:
            #        # Returns a dict of {'unitless_value': val, 'unit': simtk.unit.Unit}
            #        ser_result = serialize_quantity(attrib_value)
            #        # Since a preferred output unit wasn't specified, make this it.
            #        output_units[attrib_name + '_unit'] = ser_result['unit']
            #    smirnoff_dict[attrib_name] = ser_result['unitless_value']
            #
            ## If it's not a Quantity, just add the raw value to the dict
            #else:
            if type(attrib_value) is list:
                for idx, val in enumerate(attrib_value):
                    smirnoff_dict[attrib_name + str(idx+1)] = val
            else:
                smirnoff_dict[attrib_name] = attrib_value

        return smirnoff_dict

# TODO: Should we have a parameter handler registry?


class ParameterHandler(object):
    """Virtual base class for parameter handlers.

    Parameter handlers are configured with some global parameters for a given section, and

    .. warning

       Parameter handler objects can only belong to a single :class:`ForceField` object.
       If you need to create a copy to attach to a different :class:`ForceField` object, use ``create_copy()``.

    """

    _TAGNAME = None  # str of section type handled by this ParameterHandler (XML element name for SMIRNOFF XML representation)
    _INFOTYPE = None  # container class with type information that will be stored in self._types
    _OPENMMTYPE = None  # OpenMM Force class (or None if no equivalent)
    _DEPENDENCIES = None  # list of ParameterHandler classes that must precede this, or None
<<<<<<< HEAD
    _REQUIRED_SPEC_ATTRIBS = []
    _DEFAULT_SPEC_ATTRIBS = {}  # dict of tag-level attributes and their default values
    _OPTIONAL_SPEC_ATTRIBS = []  # list of non-required attributes that can be defined on initialization
    _INDEXED_ATTRIBS = []  # list of parameter attribs that will have consecutive numerical suffixes starting at 1
    _REQUIRE_UNITS = {}  # dict of {header attrib : unit } for input checking
    _ATTRIBS_TO_TYPE = {} # dict of attribs that must be cast to a specific type to be interpreted correctly
    _KWARGS = [] # Kwargs to catch when create_force is called
=======
    _DEFAULTS = {}  # dict of attributes and their default values at tag-level
    _KWARGS = []  # list of keyword arguments accepted by the force Handler on initialization
>>>>>>> cb323a84
    _SMIRNOFF_VERSION_INTRODUCED = 0.0  # the earliest version of SMIRNOFF spec that supports this ParameterHandler
    _SMIRNOFF_VERSION_DEPRECATED = None  # if deprecated, the first SMIRNOFF version number it is no longer used


    def __init__(self, permit_cosmetic_attributes=False, **kwargs):
        """
        Initialize a ParameterHandler, optionally with a list of parameters and other kwargs.

        Parameters
        ----------
        permit_cosmetic_attributes : bool
            Whether to accept non-spec kwargs
        **kwargs : dict
            The dict representation of the SMIRNOFF data source

        """

        self._COSMETIC_ATTRIBS = []  # list of cosmetic header attributes to
        # remember and optionally write out

        # Ensure that all required attribs are present
        for reqd_attrib in self._REQUIRED_SPEC_ATTRIBS:
            if not reqd_attrib in kwargs:
                msg = "{} requires {} as a parameter during initialization, however this is not " \
                      "provided. Defined kwargs are {}".format(self.__class__,
                                                               reqd_attrib,
                                                               list(kwargs.keys()))
                raise SMIRNOFFSpecError(msg)

        # list of ParameterType objects # TODO: Change to method accessor so we can access as list or dict
        self._parameters = ParameterList()

        # Handle all the unknown kwargs as cosmetic so we can write them back out
        allowed_header_attribs = self._REQUIRED_SPEC_ATTRIBS + \
                                 list(self._DEFAULT_SPEC_ATTRIBS.keys()) + \
                                 self._OPTIONAL_SPEC_ATTRIBS

        # Check for attribs that need to be casted to specific types
        for attrib, type_to_cast in self._ATTRIBS_TO_TYPE.items():
            if attrib in kwargs:
                kwargs[attrib] = type_to_cast(kwargs[attrib])

        # Check for indexed attribs
        for attrib_basename in self._INDEXED_ATTRIBS:
            attrib_unit_key = attrib_basename + '_unit'

            index = 1
            attrib_w_index = '{}{}'.format(attrib_basename, index)
            while attrib_w_index in kwargs:
                # As long as we keep finding higher-indexed entries for
                # this attrib, add them to the expected arguments
                allowed_header_attribs.append(attrib_w_index)

                # If there's a unit for this attrib, copy unit entries for each index instance
                if attrib_unit_key in kwargs:
                    kwargs[attrib_w_index+'_unit'] = kwargs[attrib_unit_key]

        # Attach units to the handler kwargs, if applicable
        unitless_kwargs, attached_units = extract_serialized_units_from_dict(kwargs)
        smirnoff_data = attach_units(unitless_kwargs, attached_units)

        # Add default values to smirnoff_data if they're not already there
        for default_key, default_val in self._DEFAULT_SPEC_ATTRIBS.items():
            if not (default_key in kwargs):
                smirnoff_data[default_key] = default_val



        for key, val in smirnoff_data.items():
            # If we're reading the parameter list, iterate through and attach units to
            # each parameter_dict, then use it to initialize a ParameterType
            if key == self._TAGNAME:
                for unitless_param_dict in val:
                    param_dict = attach_units(unitless_param_dict, attached_units)
                    new_parameter = self._INFOTYPE(**param_dict,
                                                   permit_cosmetic_attributes=permit_cosmetic_attributes)
                    self._parameters.append(new_parameter)
            elif key in allowed_header_attribs:
                attr_name = '_' + key
                # TODO: create @property.setter here if attrib requires unit
                setattr(self, attr_name, val)
            elif permit_cosmetic_attributes:
                self._COSMETIC_ATTRIBS.append(key)
                attr_name = '_' + key
                setattr(self, attr_name, val)





    # TODO: Do we need to return these, or can we handle this internally
    @property
    def known_kwargs(self):
        """List of kwargs that can be parsed by the function.
        """
        # TODO: Should we use introspection to inspect the function signature instead?
        return set(self._KWARGS)

    #@classmethod
    def check_parameter_compatibility(self, parameter_kwargs):
        """
        Check to make sure that the fields requiring defined units are compatible with the required units for the
        Parameters handled by this ParameterHandler

        Parameters
        ----------
        parameter_kwargs: dict
            The dict that will be used to construct the ParameterType

        Raises
        ------
        Raises a ValueError if the parameters are incompatible.
        """
        for key in parameter_kwargs:
            if key in self._REQUIRE_UNITS:
                reqd_unit = self._REQUIRE_UNITS[key]
                #if arg in cls._REQUIRE_UNITS:
                #    raise Exception(cls)
                #    reqd_unit = cls._REQUIRE_UNITS[arg]
                val = parameter_kwargs[key]
                if not (reqd_unit.is_compatible(val.unit)):
                    raise IncompatibleUnitError(
                        "Input unit {} is not compatible with ParameterHandler unit {}"
                        .format(val.unit, reqd_unit))

    def check_handler_compatibility(self, handler_kwargs):
        """
        Checks if a set of kwargs used to create a ParameterHandler are compatible with this ParameterHandler. This is
        called if a second handler is attempted to be initialized for the same tag.

        Parameters
        ----------
        handler_kwargs : dict
            The kwargs that would be used to construct

        Raises
        ------
        IncompatibleParameterError if handler_kwargs are incompatible with existing parameters.
        """
        pass

    # TODO: Can we ensure SMIRKS and other parameters remain valid after manipulation?
    def add_parameter(self, parameter_kwargs):
        """Add a parameter to the forcefield, ensuring all parameters are valid.

        Parameters
        ----------
        parameter : dict
            The kwargs to pass to the ParameterHandler.INFOTYPE (a ParameterType) constructor
        """
        #if not(isinstance(parameter, ParameterType)):
        #    raise TypeError("Inappropriate object type passed to ParameterHandler.add_parameter(): {}".format(parameter))
        # TODO: Do we need to check for incompatibility with existing parameters?

        # Perform unit compatibility checks
        self.check_parameter_compatibility(parameter_kwargs)
        # Check for correct SMIRKS valence

        new_parameter = self._INFOTYPE(**parameter_kwargs)
        self._parameters.append(new_parameter)

    def get_parameter(self, parameter_attrs):
        """
        Return the parameters in this ParameterHandler that match the parameter_attrs argument

        Parameters
        ----------
        parameter_attrs : dict of {attr: value}
            The attrs mapped to desired values (for example {"smirks": "[*:1]~[#16:2]=,:[#6:3]~[*:4]", "id": "t105"} )


        Returns
        -------
        list of ParameterType-derived objects
            A list of matching ParameterType-derived objects
        """
        # TODO: This is a necessary API point for Lee-Ping's ForceBalance

    def get_matches(self, entity):
        """Retrieve all force terms for a chemical entity, which could be a Molecule, group of Molecules, or Topology.

        Parameters
        ----------
        entity : openforcefield.topology.ChemicalEntity
            Chemical entity for which constraints are to be enumerated

        Returns
        ---------
        matches : ValenceDict
            matches[atoms] is the ParameterType object corresponding to the tuple of Atom objects ``Atoms``

        """
        logger.info(self.__class__.__name__)  # TODO: Overhaul logging
        matches = ValenceDict()
        for force_type in self._parameters:
            matches_for_this_type = {}
            #atom_top_indexes = [()]
            for atoms in entity.chemical_environment_matches(
                    force_type.smirks):
                atom_top_indexes = tuple(
                    [atom.topology_particle_index for atom in atoms])
                matches_for_this_type[atom_top_indexes] = force_type
            #matches_for_this_type = { atoms : force_type for atoms in entity.chemical_environment_matches(force_type.smirks }
            matches.update(matches_for_this_type)
            logger.info('{:64} : {:8} matches'.format(
                force_type.smirks, len(matches_for_this_type)))

        logger.info('{} matches identified'.format(len(matches)))
        return matches

    def assign_parameters(self, topology, system):
        """Assign parameters for the given Topology to the specified System object.

        Parameters
        ----------
        topology : openforcefield.topology.Topology
            The Topology for which parameters are to be assigned.
            Either a new Force will be created or parameters will be appended to an existing Force.
        system : simtk.openmm.System
            The OpenMM System object to add the Force (or append new parameters) to.
        """
        pass

    def postprocess_system(self, topology, system, **kwargs):
        """Allow the force to perform a a final post-processing pass on the System following parameter assignment, if needed.

        Parameters
        ----------
        topology : openforcefield.topology.Topology
            The Topology for which parameters are to be assigned.
            Either a new Force will be created or parameters will be appended to an existing Force.
        system : simtk.openmm.System
            The OpenMM System object to add the Force (or append new parameters) to.
        """
        pass

    def to_dict(self, output_units=None, return_cosmetic_attributes=False):
        """
        Convert this ParameterHandler to an OrderedDict, compliant with the SMIRNOFF data spec.

        Parameters
        ----------
        output_units : dict[str : simtk.unit.Unit], optional. Default = None
            A mapping from the ParameterType attribute name to the output unit its value should be converted to.
        return_cosmetic_attributes : bool, optional. Default = False.
            Whether to return non-spec parameter and header attributes in this ParameterHandler.

        Returns
        -------
        smirnoff_data : OrderedDict
            SMIRNOFF-spec compliant representation of this ParameterHandler and its internal ParameterList.
        """
        smirnoff_data = OrderedDict()

        # Set default output units to those from the last parameter added to the ParameterList
        if (output_units is None):
            if (self._parameters.last_added_parameter is not None):
                _, output_units = detach_units(self._parameters.last_added_parameter.to_dict())
            else:
                output_units = dict()

        # Populate parameter list
        parameter_list = self._parameters.to_list(return_cosmetic_attributes=return_cosmetic_attributes)
        unitless_parameter_list = list()

        # Detach units into a separate dict.
        for parameter_dict in parameter_list:
            unitless_parameter_dict, attached_units = detach_units(parameter_dict, output_units=output_units)
            unitless_parameter_list.append(unitless_parameter_dict)
            output_units.update(attached_units)

        # Collapse down indexed attribute units
        # (eg. {'k1_unit': angstrom, 'k2_unit': angstrom} --> {'k_unit': angstrom})
        for attrib_key in self._INDEXED_ATTRIBS:
            index = 1
            # Store a variable that is 'k1_unit'
            idxed_attrib_unit_key = attrib_key + str(index) + '_unit'
            # See if 'k1_unit' is in output_units
            if idxed_attrib_unit_key in output_units:
                # If so, define 'k_unit' and add it to the output_units dict
                attrib_unit_key = attrib_key + '_unit'
                output_units[attrib_unit_key] = output_units[idxed_attrib_unit_key]
            # Increment the 'kN_unit' value, checking that each is the same as the
            # 'k1_unit' value, and deleting them from output_units
            while idxed_attrib_unit_key in output_units:
                # Ensure that no different units are defined for higher indexes of this attrib
                assert output_units[attrib_unit_key] == output_units[idxed_attrib_unit_key]
                del output_units[idxed_attrib_unit_key]
                index += 1
                idxed_attrib_unit_key = attrib_key + str(index) + '_unit'


        smirnoff_data[self._TAGNAME] = unitless_parameter_list


        # Collect the names of handler attributes to return
        header_attribs_to_return = self._REQUIRED_SPEC_ATTRIBS + list(self._DEFAULT_SPEC_ATTRIBS.keys())

        # Check whether the optional attribs are defined, and add them if so
        for key in self._OPTIONAL_SPEC_ATTRIBS:
            if hasattr(self, key):
                header_attribs_to_return.append(key)
        # Add the cosmetic attributes if requested
        if return_cosmetic_attributes:
            header_attribs_to_return += self._COSMETIC_ATTRIBS


        # Go through the attribs of this ParameterHandler and collect the appropriate values to return
        header_attribute_dict = {}
        for header_attribute in header_attribs_to_return:
            value = getattr(self, '_' + header_attribute)
            header_attribute_dict[header_attribute] = value

        # Detach all units from the header attribs
        unitless_header_attribute_dict, attached_header_units = detach_units(header_attribute_dict)

        # Convert all header attrib units (eg. {'length_unit': simtk.unit.angstrom}) to strings (eg.
        # {'length_unit': 'angstrom'}) and add them to the header attribute dict
        # TODO: Should I check for collisions between parameter "_unit" keys and header "_unit" keys?
        output_units.update(attached_header_units)
        for key, value in output_units.items():
            value_str = unit_to_string(value)
            # Made a note to add this to the smirnoff spec
            output_units[key] = value_str

        # Reattach the attached units here
        smirnoff_data.update(unitless_header_attribute_dict)
        smirnoff_data.update(output_units)
        return smirnoff_data
#=============================================================================================


class ConstraintHandler(ParameterHandler):
    """Handle SMIRNOFF ``<Constraints>`` tags

    ``ConstraintHandler`` must be applied before ``BondHandler`` and ``AngleHandler``,
    since those classes add constraints for which equilibrium geometries are needed from those tags.
    """

    class ConstraintType(ParameterType):
        """A SMIRNOFF constraint type"""
<<<<<<< HEAD
        _VALENCE_TYPE = 'Bond'
        _SMIRNOFF_ATTRIBS = ['smirks']  # Attributes expected per the SMIRNOFF spec.
        _OPTIONAL_ATTRIBS = ['distance', 'id', 'parent_id']
        _REQUIRE_UNITS = {'distance': unit.angstrom}
        def __init__(self, **kwargs):
            super().__init__(**kwargs)
            # if 'distance' in node.attrib:
            #     self.distance = _extract_quantity_from_xml_element(
            #         node, parent, 'distance'
            #     )  # Constraint with specified distance will be added by ConstraintHandler
            # else:
            #     self.distance = True  # Constraint to equilibrium bond length will be added by HarmonicBondHandler

    _TAGNAME = 'Constraint'
=======

        def __init__(self, distance=True, **kwargs):
            # Base class handles ``smirks`` and ``id`` fields
            super().__init__(**kwargs)
            self.distance = distance

    _TAGNAME = 'Constraints'
    _VALENCE_TYPE = 'Bond'  # ChemicalEnvironment valence type expected for SMARTS # TODO: Do we support more exotic types as well?
>>>>>>> cb323a84
    _INFOTYPE = ConstraintType
    _OPENMMTYPE = None  # don't create a corresponding OpenMM Force class


    def __init__(self, **kwargs):
        super().__init__(**kwargs)

    def create_force(self, system, topology, **kwargs):
        constraints = self.get_matches(topology)
        for (atoms, constraint) in constraints.items():
            # Update constrained atom pairs in topology
            topology.add_constraint(*atoms, constraint.distance)
            # If a distance is specified (constraint.distance != True), add the constraint here.
            # Otherwise, the equilibrium bond length will be used to constrain the atoms in HarmonicBondHandler
            if constraint.distance is not True:
                system.addConstraint(*atoms, constraint.distance)


#=============================================================================================


class BondHandler(ParameterHandler):
    """Handle SMIRNOFF ``<BondForce>`` tags"""


    class BondType(ParameterType):
        """A SMIRNOFF Bond parameter type"""
        _VALENCE_TYPE = 'Bond' # ChemicalEnvironment valence type string expected by SMARTS string for this Handler
        _SMIRNOFF_ATTRIBS = ['smirks', 'length', 'k']  # Attributes expected per the SMIRNOFF spec.
        _REQUIRE_UNITS = {'length' : unit.angstrom,
                          'k' : unit.kilocalorie_per_mole / unit.angstrom**2}
        _INDEXED_ATTRIBS = ['k']  # May be indexed (by integer bond order) if fractional bond orders are used

        def __init__(self,
                     #k,
                     #length,
                     #fractional_bondorder_method=None,
                     #fractional_bondorder=None,
                     **kwargs):

            #super(ConstraintType, self).__init__(node, parent)  # Base class handles ``smirks`` and ``id`` fields
            super().__init__(
                **kwargs)  # Base class handles ``smirks`` and ``id`` fields
            # TODO: Add dynamic property-getter/setter for each thing in self._REQUIRE_UNITS
            #for attrib in self._REQUIRE_UNITS:
            #    property()

            # Determine if we are using fractional bond orders for this bond
            # First, check if this force uses fractional bond orders
            #fractional_bondorder_method = kwargs['fractional_bondorder_method']
            # #if not (fractional_bondorder_method is None):
            #     raise NotImplementedError
            #     # TODO: This belongs in BondHandler.create_forces
            #     # If it does, see if this parameter line provides fractional bond order parameters
            #     if 'length_bondorder1' in node.attrib and 'k_bondorder1' in node.attrib:
            #         # Store what interpolation scheme we're using
            #         self.fractional_bondorder = parent.attrib[
            #             'fractional_bondorder']
            #         # Store bondorder1 and bondorder2 parameters
            #         self.k = list()
            #         self.length = list()
            #         for ct in range(1, 3):
            #             self.length.append(
            #                 _extract_quantity_from_xml_element(
            #                     node,
            #                     parent,
            #                     'length_bondorder%s' % ct,
            #                     unit_name='length_unit'))
            #             self.k.append(
            #                 _extract_quantity_from_xml_element(
            #                     node,
            #                     parent,
            #                     'k_bondorder%s' % ct,
            #                     unit_name='k_unit'))
            #     else:
            #         self.fractional_bondorder = None
            # else:
            #     self.fractional_bondorder = None

            # # If no fractional bond orders, just get normal length and k
            # if self.fractional_bondorder is None:
            #     self.length = length
            #     self.k = k
            #     #self.length = _extract_quantity_from_xml_element(node, parent, 'length')
            #     #self.k = _extract_quantity_from_xml_element(node, parent, 'k')

    _TAGNAME = 'Bonds'  # SMIRNOFF tag name to process
    _INFOTYPE = BondType  # class to hold force type info
    _OPENMMTYPE = openmm.HarmonicBondForce  # OpenMM force class to create
    _DEPENDENCIES = [ConstraintHandler]  # ConstraintHandler must be executed first
    _DEFAULT_SPEC_ATTRIBS = {'potential': 'harmonic',
                             'fractional_bondorder_method': None,
                             'fractional_bondorder_interpolation': 'linear'}
    _INDEXED_ATTRIBS = ['k'] # May be indexed (by integer bond order) if fractional bond orders are used

    def __init__(self, **kwargs):
        super().__init__(**kwargs)

    def create_force(self, system, topology, **kwargs):
        # Create or retrieve existing OpenMM Force object
        # TODO: The commented line below should replace the system.getForce search
        #force = super(BondHandler, self).create_force(system, topology, **kwargs)
        existing = [system.getForce(i) for i in range(system.getNumForces())]
        existing = [f for f in existing if type(f) == self._OPENMMTYPE]
        if len(existing) == 0:
            force = self._OPENMMTYPE()
            system.addForce(force)
        else:
            force = existing[0]

        # Add all bonds to the system.
        bonds = self.get_matches(topology)
        skipped_constrained_bonds = 0  # keep track of how many bonds were constrained (and hence skipped)
        for (atoms, bond_params) in bonds.items():
            # Get corresponding particle indices in Topology
            #particle_indices = tuple([ atom.particle_index for atom in atoms ])

            # Ensure atoms are actually bonded correct pattern in Topology
            topology.assert_bonded(atoms[0], atoms[1])

            # Compute equilibrium bond length and spring constant.
            topology_bond = topology.get_bond_between(atoms[0], atoms[1])
            if topology_bond.bond.fractional_bond_order is None:
                [k, length] = [bond_params.k, bond_params.length]
            else:
                # Interpolate using fractional bond orders
                # TODO: Do we really want to allow per-bond specification of interpolation schemes?
                order = topology_bond.bond.fractional_bond_order
                if self.fractional_bondorder_interpolation == 'interpolate-linear':
                    k = bond_params.k[0] + (bond_params.k[1] - bond_params.k[0]) * (order - 1.)
                    length = bond_params.length[0] + (
                        bond_params.length[1] - bond_params.length[0]) * (order - 1.)
                else:
                    raise Exception(
                        "Partial bondorder treatment {} is not implemented.".
                        format(self.fractional_bondorder_method))

            # Handle constraints.
            # TODO: I don't understand why there are two if statements checking the same thing here.
            if topology.is_constrained(*atoms):
                # Atom pair is constrained; we don't need to add a bond term.
                skipped_constrained_bonds += 1
                # Check if we need to add the constraint here to the equilibrium bond length.
                if topology.is_constrained(*atoms) is True: # Note: This could have a value of the constraint length
                    # Mark that we have now assigned a specific constraint distance to this constraint.
                    topology.add_constraint(*atoms, length)
                    # Add the constraint to the System.
                system.addConstraint(*atoms, length)
                #system.addConstraint(*particle_indices, length)
                continue

            # Add harmonic bond to HarmonicBondForce
            force.addBond(*atoms, length, k)
            #force.addBond(*particle_indices, length, k)

        logger.info('{} bonds added ({} skipped due to constraints)'.format(
            len(bonds) - skipped_constrained_bonds, skipped_constrained_bonds))

        # Check that no topological bonds are missing force parameters
        #_check_for_missing_valence_terms('BondForce', topology, bonds.keys(), topology.bonds)


#=============================================================================================


class AngleHandler(ParameterHandler):
    """Handle SMIRNOFF ``<AngleForce>`` tags"""

    class AngleType(ParameterType):
        """A SMIRNOFF angle type."""
        _VALENCE_TYPE = 'Angle'  # ChemicalEnvironment valence type string expected by SMARTS string for this Handler
        _SMIRNOFF_ATTRIBS = ['smirks', 'angle', 'k']  # Attributes expected per the SMIRNOFF spec.
        _REQUIRE_UNITS = {'angle': unit.degree,
                          'k': unit.kilocalorie_per_mole / unit.degree**2}


        def __init__(self, angle, k, fractional_bondorder=None, **kwargs):
            #super(AngleType, self).__init__(node, parent)  # base class handles ``smirks`` and ``id`` fields
            super().__init__(
                **kwargs)  # base class handles ``smirks`` and ``id`` fields
            self.angle = angle
            self.k = k
            if not (fractional_bondorder) is None:
                self.fractional_bondorder = fractional_bondorder
            else:
                self.fractional_bondorder = None

    _TAGNAME = 'Angles'  # SMIRNOFF tag name to process
    _INFOTYPE = AngleType  # class to hold force type info
    _OPENMMTYPE = openmm.HarmonicAngleForce  # OpenMM force class to create
    _DEFAULT_SPEC_ATTRIBS = {'potential': 'harmonic'}

    def __init__(self, **kwargs):
        super().__init__(**kwargs)

    def create_force(self, system, topology, **kwargs):
        #force = super(AngleHandler, self).create_force(system, topology, **kwargs)
        existing = [system.getForce(i) for i in range(system.getNumForces())]
        existing = [f for f in existing if type(f) == self._OPENMMTYPE]
        if len(existing) == 0:
            force = self._OPENMMTYPE()
            system.addForce(force)
        else:
            force = existing[0]

        # Add all angles to the system.
        angles = self.get_matches(topology)
        skipped_constrained_angles = 0  # keep track of how many angles were constrained (and hence skipped)
        for (atoms, angle) in angles.items():
            # Get corresponding particle indices in Topology
            #particle_indices = tuple([ atom.particle_index for atom in atoms ])

            # Ensure atoms are actually bonded correct pattern in Topology
            for (i, j) in [(0, 1), (1, 2)]:
                topology.assert_bonded(atoms[i], atoms[j])

            if topology.is_constrained(
                    atoms[0], atoms[1]) and topology.is_constrained(
                        atoms[1], atoms[2]) and topology.is_constrained(
                            atoms[0], atoms[2]):
                # Angle is constrained; we don't need to add an angle term.
                skipped_constrained_angles += 1
                continue

            force.addAngle(*atoms, angle.angle, angle.k)

        logger.info('{} angles added ({} skipped due to constraints)'.format(
            len(angles) - skipped_constrained_angles,
            skipped_constrained_angles))

        # Check that no topological angles are missing force parameters
        #_check_for_missing_valence_terms('AngleForce', topology, angles.keys(), topology.angles())


#=============================================================================================


class ProperTorsionHandler(ParameterHandler):
    """Handle SMIRNOFF ``<ProperTorsionForce>`` tags"""

    class ProperTorsionType(ParameterType):
        """A SMIRNOFF torsion type for proper torsions."""

        _VALENCE_TYPE = 'ProperTorsion'
        _SMIRNOFF_ATTRIBS = ['smirks', 'periodicity', 'phase', 'k']  # Attributes expected per the SMIRNOFF spec.
        _REQUIRE_UNITS = {'k': unit.kilocalorie_per_mole,
                          'phase': unit.degree}
        _OPTIONAL_ATTRIBS = ['id', 'parent_id', 'idivf']
        _INDEXED_ATTRIBS = ['k', 'phase', 'periodicity', 'idivf']
        _ATTRIBS_TO_TYPE = {'periodicity': int,
                            'idivf': float}

        def __init__(self, **kwargs):
            super().__init__(**kwargs)  # base class handles ``smirks`` and ``id`` fields


    _TAGNAME = 'ProperTorsions'  # SMIRNOFF tag name to process
    _INFOTYPE = ProperTorsionType  # info type to store
    _OPENMMTYPE = openmm.PeriodicTorsionForce  # OpenMM force class to create
    _DEFAULT_SPEC_ATTRIBS = {'potential': 'charmm',
                             'default_idivf': 'auto'}
    _INDEXED_ATTRIBS = ['k', 'phase', 'periodicity', 'idivf']

    def __init__(self, potential=None, **kwargs):

        # NOTE: We do not want to overwrite idivf values here! If they're missing from the ParameterType
        # dictionary, that means they should be set to defualt _AT SYSTEM CREATION TIME_. The user may
        # change that default to a different value than it is now. The solution here will be to leave
        # those idivfX values uninitialized and deal with it during system creation


        # Handle missing 'idivf' values, which divide the periodicity by the specified value
        #for param_dict in kwargs[self._TAGNAME]:
            # # Get default_idivf (if set), otherwise set it to auto
            # #self._default_idivf = kwargs.get('default_idivf', 'auto')
            #
            # # Loop over all torsion terms
            # index = 1
            # while 'phase%d' % index in param_dict:
            #     if not ('idivf%d' % index) in kwargs:
            #         param_dict['idivf%d' % index] = None
            #     index += 1

        super().__init__(**kwargs)


    def create_force(self, system, topology, **kwargs):
        #force = super(ProperTorsionHandler, self).create_force(system, topology, **kwargs)
        existing = [system.getForce(i) for i in range(system.getNumForces())]
        existing = [f for f in existing if type(f) == self._OPENMMTYPE]
        if len(existing) == 0:
            force = self._OPENMMTYPE()
            system.addForce(force)
        else:
            force = existing[0]
        # Add all proper torsions to the system.
        torsions = self.get_matches(topology)
        for (atom_indices, torsion) in torsions.items():
            # Ensure atoms are actually bonded correct pattern in Topology
            for (i, j) in [(0, 1), (1, 2), (2, 3)]:
                topology.assert_bonded(atom_indices[i], atom_indices[j])
            for (periodicity, phase, k, idivf) in zip(torsion.periodicity,
                                               torsion.phase, torsion.k, torsion.idivf):
                if idivf == 'auto':
                    # TODO: Implement correct "auto" behavior
                    raise NotImplementedError("The OpenForceField toolkit hasn't implemented "
                                              "support for the torsion `idivf` value of 'auto'")

                force.addTorsion(atom_indices[0], atom_indices[1],
                                 atom_indices[2], atom_indices[3], periodicity,
                                 phase, k/idivf)

        logger.info('{} torsions added'.format(len(torsions)))

        # Check that no topological torsions are missing force parameters
        #_check_for_missing_valence_terms('ProperTorsionForce', topology, torsions.keys(), topology.torsions())


class ImproperTorsionHandler(ParameterHandler):
    """Handle SMIRNOFF ``<ImproperTorsionForce>`` tags"""

    class ImproperTorsionType(ParameterType):
        """A SMIRNOFF torsion type for improper torsions."""
        _VALENCE_TYPE = 'ImproperTorsion'
        _SMIRNOFF_ATTRIBS = ['smirks', 'periodicity', 'phase', 'k']  # Attributes expected per the SMIRNOFF spec.
        _REQUIRE_UNITS = {'k': unit.kilocalorie_per_mole,
                          'phase': unit.degree}
        _OPTIONAL_ATTRIBS = ['id', 'parent_id', 'idivf']
        _INDEXED_ATTRIBS = ['k', 'phase', 'periodicity', 'idivf']
        _ATTRIBS_TO_TYPE = {'periodicity': int,
                            'idivf': float}

<<<<<<< HEAD
        def __init__(self, **kwargs):
            super().__init__( **kwargs)
=======
        def __init__(self,
                     fractional_bondorder_method=None,
                     fractional_bondorder=None,
                     **kwargs):

            self.periodicity = list()
            self.phase = list()
            self.k = list()
            # Store parameters.
            index = 1
            while 'phase%d' % index in kwargs:
                self.periodicity.append(int(kwargs['periodicity%d' % index]))
                self.phase.append(kwargs['phase%d' % index])
                self.k.append(kwargs['k%d' % index])
                del kwargs['periodicity%d' % index]
                del kwargs['phase%d' % index]
                del kwargs['k%d' % index]
                # SMIRNOFF applies trefoil (three-fold, because of right-hand rule) impropers unlike AMBER
                # If it's an improper, divide by the factor of three internally
                self.k[-1] /= 3.

                # Optionally handle 'idivf', which divides the periodicity by the specified value
                if ('idivf%d' % index) in kwargs:
                    idivf = kwargs['idivf%d' % index]
                    self.k[-1] /= float(idivf)
                    del kwargs['idivf%d' % index]
                index += 1
>>>>>>> cb323a84


    _TAGNAME = 'ImproperTorsions'  # SMIRNOFF tag name to process
    _INFOTYPE = ImproperTorsionType  # info type to store
    _OPENMMTYPE = openmm.PeriodicTorsionForce  # OpenMM force class to create
    _HANDLER_DEFAULTS = {'potential': 'charmm',
                         'default_idivf': 'auto'}
    _INDEXED_ATTRIBS = ['k', 'phase', 'periodicity', 'idivf']

    def __init__(self, potential=None, **kwargs):
        # Cast necessary kwargs to int
        super().__init__(**kwargs)



    def get_matches(self, entity):
        """Retrieve all force terms for a chemical entity, which could be a Molecule, group of Molecules, or Topology.

        Parameters
        ----------
        entity : openforcefield.topology.ChemicalEntity
            Chemical entity for which constraints are to be enumerated

        Returns
        ---------
        matches : ValenceDict
            matches[atoms] is the ParameterType object corresponding to the tuple of Atom objects ``Atoms``

        """
        logger.info(self.__class__.__name__)  # TODO: Overhaul logging
        matches = ImproperDict()
        for force_type in self._parameters:
            matches_for_this_type = {}
            #atom_top_indexes = [()]
            for atoms in entity.chemical_environment_matches(
                    force_type.smirks):
                atom_top_indexes = tuple(
                    [atom.topology_particle_index for atom in atoms])
                matches_for_this_type[atom_top_indexes] = force_type
            #matches_for_this_type = { atoms : force_type for atoms in entity.chemical_environment_matches(force_type.smirks }
            matches.update(matches_for_this_type)
            logger.info('{:64} : {:8} matches'.format(
                force_type.smirks, len(matches_for_this_type)))

        logger.info('{} matches identified'.format(len(matches)))
        return matches




    def get_matches(self, entity):
        """Retrieve all force terms for a chemical entity, which could be a Molecule, group of Molecules, or Topology.

        Parameters
        ----------
        entity : openforcefield.topology.ChemicalEntity
            Chemical entity for which constraints are to be enumerated

        Returns
        ---------
        matches : ValenceDict
            matches[atoms] is the ParameterType object corresponding to the tuple of Atom objects ``Atoms``

        """
        logger.info(self.__class__.__name__)  # TODO: Overhaul logging
        matches = ImproperDict()
        for force_type in self._parameters:
            matches_for_this_type = {}
            #atom_top_indexes = [()]
            for atoms in entity.chemical_environment_matches(
                    force_type.smirks):
                atom_top_indexes = tuple(
                    [atom.topology_particle_index for atom in atoms])
                matches_for_this_type[atom_top_indexes] = force_type
            #matches_for_this_type = { atoms : force_type for atoms in entity.chemical_environment_matches(force_type.smirks }
            matches.update(matches_for_this_type)
            logger.info('{:64} : {:8} matches'.format(
                force_type.smirks, len(matches_for_this_type)))

        logger.info('{} matches identified'.format(len(matches)))
        return matches
    def create_force(self, system, topology, **kwargs):
        #force = super(ImproperTorsionHandler, self).create_force(system, topology, **kwargs)
        #force = super().create_force(system, topology, **kwargs)
        existing = [system.getForce(i) for i in range(system.getNumForces())]
        existing = [
            f for f in existing if type(f) == openmm.PeriodicTorsionForce
        ]
        if len(existing) == 0:
            force = openmm.PeriodicTorsionForce()
            system.addForce(force)
        else:
            force = existing[0]

        # Add all improper torsions to the system
        impropers = self.get_matches(topology)
        for (atom_indices, improper) in impropers.items():
            # Ensure atoms are actually bonded correct pattern in Topology
            # For impropers, central atom is atom 1
            for (i, j) in [(0, 1), (1, 2), (1, 3)]:
                topology.assert_bonded(atom_indices[i], atom_indices[j])
                #topology.assert_bonded(topology.atom(atom_indices[i]), topology.atom(atom_indices[j]))

            # Impropers are applied in three paths around the trefoil having the same handedness
<<<<<<< HEAD
            for (improper_periodicity, improper_phase, improper_k, improper_idivf) in zip(improper.periodicity,
                                               improper.phase, improper.k, improper.idivf):
                # TODO: Implement correct "auto" behavior
                if improper_idivf == 'auto':
                    improper_idivf = 3
                    logger.warning("The OpenForceField toolkit hasn't implemented "
                                   "support for the torsion `idivf` value of 'auto'."
                                   "Currently assuming a value of '3' for impropers.")
=======
            for (improper_periodicity, improper_phase, improper_k) in zip(improper.periodicity,
                                               improper.phase, improper.k):
>>>>>>> cb323a84
                # Permute non-central atoms
                others = [atom_indices[0], atom_indices[2], atom_indices[3]]
                # ((0, 1, 2), (1, 2, 0), and (2, 0, 1)) are the three paths around the trefoil
                for p in [(others[i], others[j], others[k]) for (i, j, k) in [(0, 1, 2), (1, 2, 0), (2, 0, 1)]]:
<<<<<<< HEAD
                    # The torsion force gets added three times, since the k is divided by three
                    force.addTorsion(atom_indices[1], p[0], p[1], p[2],
                                     improper_periodicity, improper_phase, improper_k/improper_idivf)
=======
                    # The torsion force gets added three times, since the original k was divided by three
                    force.addTorsion(atom_indices[1], p[0], p[1], p[2],
                                     improper_periodicity, improper_phase, improper_k)
>>>>>>> cb323a84
        logger.info(
            '{} impropers added, each applied in a three-fold trefoil'.format(
                len(impropers)))

        # Check that no topological torsions are missing force parameters
        #_check_for_missing_valence_terms('ImproperTorsionForce', topology, torsions.keys(), topology.impropers())


class vdWHandler(ParameterHandler):
    """Handle SMIRNOFF ``<vdW>`` tags"""

    class vdWType(ParameterType):
        """A SMIRNOFF vdWForce type."""
        _VALENCE_TYPE = 'Atom'  # ChemicalEnvironment valence type expected for SMARTS
        _SMIRNOFF_ATTRIBS = ['smirks', 'epsilon'] # Attributes expected per the SMIRNOFF spec.
        _OPTIONAL_ATTRIBS = ['id', 'parent_id', 'sigma', 'rmin_half']
        _REQUIRE_UNITS = {
            'epsilon': unit.kilocalorie_per_mole,
            'sigma': unit.angstrom,
            'rmin_half': unit.angstrom
        }

        def __init__(self, **kwargs):



            sigma = kwargs.get('sigma', None)
            rmin_half = kwargs.get('rmin_half', None)
            if (sigma is None) and (rmin_half is None):
                raise SMIRNOFFSpecError("Either sigma or rmin_half must be specified.")
            if (sigma is not None) and (rmin_half is not None):
                raise SMIRNOFFSpecError(
                    "BOTH sigma and rmin_half cannot be specified simultaneously."
                )

            # TODO: Is it necessary to force everything to be sigma? We could handle having either when create_force runs
            if (rmin_half is not None):
                kwargs['sigma'] = 2. * rmin_half / (2.**(1. / 6.))
                del kwargs['rmin_half']

            super().__init__(**kwargs)


        @property
        def attrib(self):
            """Return all storable attributes as a dict.
            """
            names = ['smirks', 'sigma', 'epsilon']
            return {
                name: getattr(self, name)
                for name in names if hasattr(self, name)
            }

    _TAGNAME = 'vdW'  # SMIRNOFF tag name to process
<<<<<<< HEAD
=======
    _OPENMMTYPE = openmm.NonbondedForce  # OpenMM force class to create
    _VALENCE_TYPE = 'Atom'  # ChemicalEnvironment valence type expected for SMARTS
>>>>>>> cb323a84
    _INFOTYPE = vdWType  # info type to store
    _OPENMMTYPE = openmm.NonbondedForce  # OpenMM force class to create
    _KWARGS = ['ewaldErrorTolerance', 'useDispersionCorrection'] # Kwargs to catch when create_force is called

<<<<<<< HEAD
    _DEFAULT_SPEC_ATTRIBS = {
=======
    _KWARGS = ['ewaldErrorTolerance', 'useDispersionCorrection']
    _DEFAULTS = {
>>>>>>> cb323a84
        'potential': 'Lennard-Jones-12-6',
        'combining_rules': 'Loentz-Berthelot',
        'scale12': 0.0,
        'scale13': 0.0,
        'scale14': 0.5,
        'scale15': 1.0,
        'switch': 8.0 * unit.angstroms,
        'cutoff': 9.0 * unit.angstroms,
        'long_range_dispersion': 'isotropic',
        'nonbonded_method': NonbondedMethod.NoCutoff
    }
    _ATTRIBS_TO_TYPE = {'scale12': float,
                        'scale13': float,
                        'scale14': float,
                        'scale15': float}

    # TODO: Is this necessary
    _SCALETOL = 1e-5

    _NONBOND_METHOD_MAP = {
        NonbondedMethod.NoCutoff:
        openmm.NonbondedForce.NoCutoff,
        NonbondedMethod.CutoffPeriodic:
        openmm.NonbondedForce.CutoffPeriodic,
        NonbondedMethod.CutoffNonPeriodic:
        openmm.NonbondedForce.CutoffNonPeriodic,
        NonbondedMethod.Ewald:
        openmm.NonbondedForce.Ewald,
        NonbondedMethod.PME:
        openmm.NonbondedForce.PME
    }

    # Note: We don't define the default values in the constructor arguments because we need
    # to be able to check against them in check_compatibility(). For example, if someone
    def __init__(self,
                 # forcefield,
                 # scale12=None,
                 # scale13=None,
                 # scale14=None,
                 # scale15=None,
                 # potential=None,
                 # switch=None,
                 # cutoff=None,
                 # long_range_dispersion=None,
                 # combining_rules=None,
                 # nonbonded_method=None,
                 **kwargs):
<<<<<<< HEAD
        super().__init__(**kwargs)
=======
        super().__init__(forcefield, **kwargs)
>>>>>>> cb323a84

        # TODO: Find a better way to set defaults
        # TODO: Validate these values against the supported output types (openMM force kwargs?)
        # TODO: Add conditional logic to assign NonbondedMethod and check compatibility

<<<<<<< HEAD
        # # Set the nonbonded method
        # if nonbonded_method is None:
        #     self._nonbonded_method = NonbondedMethod.NoCutoff
        # else:
        #     # If it's a string that's the name of a nonbonded method
        #     if type(nonbonded_method) is str:
        #         self._nonbonded_method = NonbondedMethod[nonbonded_method]
        #
        #     # If it's an enum'ed value of NonbondedMethod
        #     elif nonbonded_method in NonbondedMethod:
        #         self._nonbonded_method = nonbonded_method
        #     # If it's an openMM nonbonded method, reverse it back to a package-independent enum
        #     elif nonbonded_method in self._NONBOND_METHOD_MAP.values():
        #         for key, val in self._NONBOND_METHOD_MAP.items():
        #             if nonbonded_method == val:
        #                 self._nonbonded_method = key
        #                 break
=======
        # Set the nonbonded method
        if nonbonded_method is None:
            self._nonbonded_method = NonbondedMethod.NoCutoff
        else:
            # If it's a string that's the name of a nonbonded method
            if type(nonbonded_method) is str:
                self._nonbonded_method = NonbondedMethod[nonbonded_method]

            # If it's an enum'ed value of NonbondedMethod
            elif nonbonded_method in NonbondedMethod:
                self._nonbonded_method = nonbonded_method
            # If it's an openMM nonbonded method, reverse it back to a package-independent enum
            elif nonbonded_method in self._NONBOND_METHOD_MAP.values():
                for key, val in self._NONBOND_METHOD_MAP.items():
                    if nonbonded_method == val:
                        self._nonbonded_method = key
                        break

        if scale12 is None:
            self._scale12 = self._DEFAULTS['scale12']
        elif type(scale12) is str:
            self._scale12 = float(scale12)
        else:
            self._scale12 = scale12

        if scale13 is None:
            self._scale13 = self._DEFAULTS['scale13']
        elif type(scale13) is str:
            self._scale13 = float(scale13)
        else:
            self._scale13 = scale13

        if scale14 is None:
            self._scale14 = self._DEFAULTS['scale14']
        elif type(scale14) is str:
            self._scale14 = float(scale14)
        else:
            self._scale14 = scale14

        if scale15 is None:
            self._scale15 = self._DEFAULTS['scale15']
        elif type(scale15) is str:
            self._scale15 = float(scale15)
        else:
            self._scale15 = scale15

        if potential is None:
            self._potential = self._DEFAULTS['potential']
        else:
            self._potential = potential

        if switch is None:
            self._switch = self._DEFAULTS['switch']
        else:
            self._switch = switch

        if cutoff is None:
            self._cutoff = self._DEFAULTS['cutoff']
        else:
            self._cutoff = cutoff
>>>>>>> cb323a84



    def check_handler_compatibility(self,
                                    handler_kwargs,
                                    assume_missing_is_default=True):
        """
               Checks if a set of kwargs used to create a ParameterHandler are compatible with this ParameterHandler. This is
               called if a second handler is attempted to be initialized for the same tag. If no value is given for a field, it
               will be assumed to expect the ParameterHandler class default.

               Parameters
               ----------
               handler_kwargs : dict
                   The kwargs that would be used to construct a ParameterHandler
               assume_missing_is_default : bool
                   If True, will assume that parameters not specified in handler_kwargs would have been set to the default.
                   Therefore, an exception is raised if the ParameterHandler is incompatible with the default value for a
                   unspecified field.

               Raises
               ------
               IncompatibleParameterError if handler_kwargs are incompatible with existing parameters.
               """
        compare_attr_to_kwargs = {
            self._scale12: 'scale12',
            self._scale13: 'scale13',
            self._scale14: 'scale14',
            self._scale15: 'scale15'
        }
        for attr, kwarg_key in compare_attr_to_kwargs.items():
            kwarg_val = handler_kwargs.get(kwarg_key,
                                           self._DEFAULTS[kwarg_key])
            if abs(kwarg_val - attr) > self._SCALETOL:
                raise IncompatibleParameterError(
                    "Difference between '{}' values is beyond allowed tolerance {}. "
                    "(handler value: {}, incompatible valie: {}".format(
                        kwarg_key, self._SCALETOL, attr, kwarg_val))

        # TODO: Test for other possible incompatibilities here -- Probably just check for string equality for now,
        # detailed check will require some openMM/MD expertise)
        #self._potential: 'potential',
        #self._combining_rules: 'combining_rules',
        #self._switch: 'switch',
        #self._cutoff: 'cutoff',
        #self._long_range_dispersion:'long_range_dispersion'
        #}

    # TODO: nonbondedMethod and nonbondedCutoff should now be specified by StericsForce attributes
    def create_force(self, system, topology, **kwargs):

        force = openmm.NonbondedForce()
        nonbonded_method = self._NONBOND_METHOD_MAP[self._nonbonded_method]
        force.setNonbondedMethod(nonbonded_method)
        force.setCutoffDistance(self._cutoff.in_units_of(unit.nanometer))
        if 'ewaldErrorTolerance' in kwargs:
            force.setEwaldErrorTolerance(kwargs['ewaldErrorTolerance'])
        if 'useDispersionCorrection' in kwargs:
            force.setUseDispersionCorrection(
                bool(kwargs['useDispersionCorrection']))
        system.addForce(force)

        # Iterate over all defined Lennard-Jones types, allowing later matches to override earlier ones.
        atoms = self.get_matches(topology)

        # Create all particles.
        for particle in topology.topology_particles:
            force.addParticle(0.0, 1.0, 0.0)

        # Set the particle Lennard-Jones terms.
        for (atoms, ljtype) in atoms.items():
            force.setParticleParameters(atoms[0], 0.0, ljtype.sigma,
                                        ljtype.epsilon)

        # Check that no atoms are missing force parameters
        # QUESTION: Don't we want to allow atoms without force parameters? Or perhaps just *particles* without force parameters, but not atoms?
        # TODO: Enable this check
        #_check_for_missing_valence_terms('NonbondedForce Lennard-Jones parameters', topology, atoms.keys(), topology.atoms)


    # TODO: Can we express separate constraints for postprocessing and normal processing?
    def postprocess_system(self, system, topology, **kwargs):
        # Create exceptions based on bonds.
        # TODO: This postprocessing must occur after the ChargeIncrementModelHandler
        # QUESTION: Will we want to do this for *all* cases, or would we ever want flexibility here?
        bond_particle_indices = []
        for bond in topology.topology_bonds:
            topology_atoms = [atom for atom in bond.atoms]
            bond_particle_indices.append(
                (topology_atoms[0].topology_particle_index,
                 topology_atoms[1].topology_particle_index))
        for force in system.getForces():
            # TODO: Should we just store which `Force` object we are adding to and use that instead,
            # to prevent interference with other kinds of forces in the future?
            # TODO: Can we generalize this to allow for `CustomNonbondedForce` implementations too?
            if isinstance(force, openmm.NonbondedForce):
                #nonbonded.createExceptionsFromBonds(bond_particle_indices, self.coulomb14scale, self.lj14scale)

                # TODO: Don't mess with electrostatic scaling here. Have a separate electrostatics handler.
                force.createExceptionsFromBonds(bond_particle_indices, 0.83333,
                                                self._scale14)
                #force.createExceptionsFromBonds(bond_particle_indices, self.coulomb14scale, self._scale14)

class ToolkitAM1BCCHandler(ParameterHandler):
    """Handle SMIRNOFF ``<ToolkitAM1BCC>`` tags"""

<<<<<<< HEAD
    _TAGNAME = 'ToolkitAM1BCC'  # SMIRNOFF tag name to process
    _OPENMMTYPE = openmm.NonbondedForce  # OpenMM force class to create or utilize
    _DEPENDENCIES = [vdWHandler] # vdWHandler must first run NonBondedForce.addParticle for each particle in the topology
    _KWARGS = ['charge_from_molecules', 'toolkit_registry'] # Kwargs to catch when create_force is called



    def __init__(self, **kwargs):
        super().__init__(**kwargs)
=======
    _DEPENDENCIES = [vdWHandler] # vdWHandler must first run NonBondedForce.addParticle for each particle in the topology
    _TAGNAME = 'ToolkitAM1BCC'  # SMIRNOFF tag name to process
    _OPENMMTYPE = openmm.NonbondedForce  # OpenMM force class to create or utilize
    _KWARGS = ['charge_from_molecules', 'toolkit_registry']



    def __init__(self,
                 forcefield,
                 **kwargs):
        super().__init__(forcefield, **kwargs)
>>>>>>> cb323a84



    def check_handler_compatibility(self, handler_kwargs, assume_missing_is_default=True):
        """
        Checks if a set of kwargs used to create a ParameterHandler are compatible with this ParameterHandler. This is
        called if a second handler is attempted to be initialized for the same tag. If no value is given for a field, it
        will be assumed to expect the ParameterHandler class default.

        Parameters
        ----------
        handler_kwargs : dict
            The kwargs that would be used to construct a ParameterHandler
        assume_missing_is_default : bool
            If True, will assume that parameters not specified in handler_kwargs would have been set to the default.
            Therefore, an exception is raised if the ParameterHandler is incompatible with the default value for a
            unspecified field.

        Raises
        ------
        IncompatibleParameterError if handler_kwargs are incompatible with existing parameters.
        """
<<<<<<< HEAD
        pass
=======
        return

>>>>>>> cb323a84

    def assign_charge_from_molecules(self, molecule, charge_mols):
        """
        Given an input molecule, checks against a list of molecules for an isomorphic match. If found, assigns
        partial charges from the match to the input molecule.

        Parameters
        ----------
        molecule : an openforcefield.topology.FrozenMolecule
            The molecule to have partial charges assigned if a match is found.
        charge_mols : list of [openforcefield.topology.FrozenMolecule]
            A list of molecules with charges already assigned.

        Returns
        -------
        match_found : bool
            Whether a match was found. If True, the input molecule will have been modified in-place.
        """

        from networkx.algorithms.isomorphism import GraphMatcher
        import simtk.unit
        # Define the node/edge attributes that we will use to match the atoms/bonds during molecule comparison
        node_match_func = lambda x, y: ((x['atomic_number'] == y['atomic_number']) and
                                        (x['stereochemistry'] == y['stereochemistry']) and
                                        (x['is_aromatic'] == y['is_aromatic'])
                                        )
        edge_match_func = lambda x, y: ((x['bond_order'] == y['bond_order']) and
                                        (x['stereochemistry'] == y['stereochemistry']) and
                                        (x['is_aromatic'] == y['is_aromatic'])
                                        )
        # Check each charge_mol for whether it's isomorphic to the input molecule
        for charge_mol in charge_mols:
            if molecule.is_isomorphic(charge_mol):
                # Take the first valid atom indexing map
                ref_mol_G = molecule.to_networkx()
                charge_mol_G = charge_mol.to_networkx()
                GM = GraphMatcher(
                    charge_mol_G,
                    ref_mol_G,
                    node_match=node_match_func,
                    edge_match=edge_match_func)
                for mapping in GM.isomorphisms_iter():
                    topology_atom_map = mapping
                    break
                # Set the partial charges

                # Get the partial charges
                # Make a copy of the charge molecule's charges array (this way it's the right shape)
                temp_mol_charges = simtk.unit.Quantity(charge_mol.partial_charges)
                for charge_idx, ref_idx in topology_atom_map.items():
                    temp_mol_charges[ref_idx] = charge_mol.partial_charges[charge_idx]
                molecule.partial_charges = temp_mol_charges
                return True

        # If no match was found, return False
        return False

    def create_force(self, system, topology, **kwargs):

        from openforcefield.utils.toolkits import GLOBAL_TOOLKIT_REGISTRY
        from openforcefield.topology import FrozenMolecule, TopologyAtom, TopologyVirtualSite

        existing = [system.getForce(i) for i in range(system.getNumForces())]
        existing = [f for f in existing if type(f) == self._OPENMMTYPE]
        if len(existing) == 0:
            force = self._OPENMMTYPE()
            system.addForce(force)
        else:
            force = existing[0]

        for ref_mol in topology.reference_molecules:

            # Make a temporary copy of ref_mol to assign charges from charge_mol
            temp_mol = FrozenMolecule(ref_mol)

            # First, check whether any of the reference molecules in the topology are in the charge_from_mol list
            charges_from_charge_mol = False
            if 'charge_from_molecules' in kwargs:
                charges_from_charge_mol = self.assign_charge_from_molecules(temp_mol, kwargs['charge_from_molecules'])

            # If the molecule wasn't assigned parameters from a manually-input charge_mol, calculate them here
            if not(charges_from_charge_mol):
                toolkit_registry = kwargs.get('toolkit_registry', GLOBAL_TOOLKIT_REGISTRY)
                temp_mol.generate_conformers(num_conformers=10, toolkit_registry=toolkit_registry)
                #temp_mol.compute_partial_charges(quantum_chemical_method=self._quantum_chemical_method,
                #                                 partial_charge_method=self._partial_charge_method)
                temp_mol.compute_partial_charges_am1bcc(toolkit_registry=toolkit_registry)
            # Assign charges to relevant atoms
            for topology_molecule in topology._reference_molecule_to_topology_molecules[ref_mol]:
                for topology_particle in topology_molecule.particles:
                    topology_particle_index = topology_particle.topology_particle_index
                    if type(topology_particle) is TopologyAtom:
                        ref_mol_particle_index = topology_particle.atom.molecule_particle_index
                    if type(topology_particle) is TopologyVirtualSite:
                        ref_mol_particle_index = topology_particle.virtual_site.molecule_particle_index
                    particle_charge = temp_mol._partial_charges[ref_mol_particle_index]

                    # Retrieve nonbonded parameters for reference atom (charge not set yet)
                    _, sigma, epsilon = force.getParticleParameters(topology_particle_index)
                    # Set the nonbonded force with the partial charge
                    force.setParticleParameters(topology_particle_index,
                                                particle_charge, sigma,
                                                epsilon)



    # TODO: Move chargeModel and library residue charges to SMIRNOFF spec
    def postprocess_system(self, system, topology, **kwargs):
        bonds = self.get_matches(topology)

        # Apply bond charge increments to all appropriate force groups
        # QUESTION: Should we instead apply this to the Topology in a preprocessing step, prior to spreading out charge onto virtual sites?
        for force in system.getForces():
            if force.__class__.__name__ in [
                    'NonbondedForce'
            ]:  # TODO: We need to apply this to all Force types that involve charges, such as (Custom)GBSA forces and CustomNonbondedForce
                for (atoms, bond) in bonds.items():
                    # Get corresponding particle indices in Topology
                    particle_indices = tuple(
                        [atom.particle_index for atom in atoms])
                    # Retrieve parameters
                    [charge0, sigma0, epsilon0] = force.getParticleParameters(
                        particle_indices[0])
                    [charge1, sigma1, epsilon1] = force.getParticleParameters(
                        particle_indices[1])
                    # Apply bond charge increment
                    charge0 -= bond.increment
                    charge1 += bond.increment
                    # Update charges
                    force.setParticleParameters(particle_indices[0], charge0,
                                                sigma0, epsilon0)
                    force.setParticleParameters(particle_indices[1], charge1,
                                                sigma1, epsilon1)
                    # TODO: Calculate exceptions


class ChargeIncrementModelHandler(ParameterHandler):
    """Handle SMIRNOFF ``<ChargeIncrementModel>`` tags"""

    class ChargeIncrementType(ParameterType):
        """A SMIRNOFF bond charge correction type."""
        _VALENCE_TYPE = 'Bond'  # ChemicalEnvironment valence type expected for SMARTS
        _SMIRNOFF_ATTRIBS = ['smirks', 'chargeIncrement']
        _REQUIRE_UNITS = {
            'chargeIncrement': unit.elementary_charge
        }
        _INDEXED_ATTRIBS = ['chargeIncrement']

        def __init__(self, node, parent):
            super().__init__(**kwargs)

    _TAGNAME = 'ChargeIncrementModel'  # SMIRNOFF tag name to process
    _OPENMMTYPE = openmm.NonbondedForce  # OpenMM force class to create or utilize
<<<<<<< HEAD
    # TODO: The structure of this is still undecided
=======
    _VALENCE_TYPE = 'Bond'  # ChemicalEnvironment valence type expected for SMARTS
    _INFOTYPE = ChargeIncrementType  # info type to store
    _REQUIRE_UNITS = {
        'increment': unit.elementary_charge
    }
>>>>>>> cb323a84
    _KWARGS = ['charge_from_molecules']
    _DEFAULTS = {'number_of_conformers': 10,
                 'quantum_chemical_method': 'AM1',
                 'partial_charge_method': 'CM2'}
    _ALLOWED_VALUES = {'quantum_chemical_method': ['AM1'],
                       'partial_charge_method': ['CM2']}


<<<<<<< HEAD

    def __init__(self, **kwargs):
        raise NotImplementedError("ChangeIncrementHandler is not yet implemented, pending finalization of the "
                                  "SMIRNOFF spec")
        super().__init__(**kwargs)

        if number_of_conformers is None:
            self._number_of_conformers = self._DEFAULTS['number_of_conformers']
        elif type(number_of_conformers) is str:
            self._number_of_conformers = int(number_of_conformers)
        else:
            self._number_of_conformers = number_of_conformers

        if quantum_chemical_method is None:
            self._quantum_chemical_method = self._DEFAULTS['quantum_chemical_method']
        elif number_of_conformers in self._ALLOWED_VALUES['quantum_chemical_method']:
            self._number_of_conformers = number_of_conformers

        if partial_charge_method is None:
            self._partial_charge_method = self._DEFAULTS['partial_charge_method']
        elif partial_charge_method in self._ALLOWED_VALUES['partial_charge_method']:
            self._partial_charge_method = partial_charge_method



    def check_handler_compatibility(self, handler_kwargs, assume_missing_is_default=True):
        """
        Checks if a set of kwargs used to create a ParameterHandler are compatible with this ParameterHandler. This is
        called if a second handler is attempted to be initialized for the same tag. If no value is given for a field, it
        will be assumed to expect the ParameterHandler class default.

        Parameters
        ----------
        handler_kwargs : dict
            The kwargs that would be used to construct a ParameterHandler
        assume_missing_is_default : bool
            If True, will assume that parameters not specified in handler_kwargs would have been set to the default.
            Therefore, an exception is raised if the ParameterHandler is incompatible with the default value for a
            unspecified field.

        Raises
        ------
        IncompatibleParameterError if handler_kwargs are incompatible with existing parameters.
        """
        compare_kwarg_to_attr = {
            'number_of_conformers': self._number_of_conformers,
            'quantum_chemical_method': self._quantum_chemical_method,
            'partial_charge_method': self._partial_charge_method,
        }

        for kwarg_key, attr in compare_kwarg_to_attr.items():
            # Skip this comparison if the kwarg isn't in handler_kwargs and we're not comparing against defaults
            if not(assume_missing_is_default) and not(kwarg_key in handler_kwargs.keys()):
                continue

            kwarg_val = handler_kwargs.get(kwarg_key, self._DEFAULTS[kwarg_key])
            if kwarg_val != attr:
                raise IncompatibleParameterError(
                    "Incompatible '{}' values found during handler compatibility check."
                    "(existing handler value: {}, new existing value: {}".format(kwarg_key, attr, kwarg_val))

    def assign_charge_from_molecules(self, molecule, charge_mols):
        """
        Given an input molecule, checks against a list of molecules for an isomorphic match. If found, assigns
        partial charges from the match to the input molecule.

        Parameters
        ----------
        molecule : an openforcefield.topology.FrozenMolecule
            The molecule to have partial charges assigned if a match is found.
        charge_mols : list of [openforcefield.topology.FrozenMolecule]
            A list of molecules with charges already assigned.

        Returns
        -------
        match_found : bool
            Whether a match was found. If True, the input molecule will have been modified in-place.
        """

        from networkx.algorithms.isomorphism import GraphMatcher
        # Define the node/edge attributes that we will use to match the atoms/bonds during molecule comparison
        node_match_func = lambda x, y: ((x['atomic_number'] == y['atomic_number']) and
                                        (x['stereochemistry'] == y['stereochemistry']) and
                                        (x['is_aromatic'] == y['is_aromatic'])
                                        )
        edge_match_func = lambda x, y: ((x['order'] == y['order']) and
                                        (x['stereochemistry'] == y['stereochemistry']) and
                                        (x['is_aromatic'] == y['is_aromatic'])
                                        )
        # Check each charge_mol for whether it's isomorphic to the input molecule
        for charge_mol in charge_mols:
            if molecule.is_isomorphic(charge_mol):
                # Take the first valid atom indexing map
                ref_mol_G = molecule.to_networkx()
                charge_mol_G = charge_mol.to_networkX()
                GM = GraphMatcher(
                    charge_mol_G,
                    ref_mol_G,
                    node_match=node_match_func,
                    edge_match=edge_match_func)
                for mapping in GM.isomorphisms_iter():
                    topology_atom_map = mapping
                    break
                # Set the partial charges
                charge_mol_charges = charge_mol.get_partial_charges()
                temp_mol_charges = charge_mol_charges.copy()
                for charge_idx, ref_idx in topology_atom_map:
                    temp_mol_charges[ref_idx] = charge_mol_charges[charge_idx]
                molecule.set_partial_charges(temp_mol_charges)
                return True

        # If no match was found, return False
        return False

    def create_force(self, system, topology, **kwargs):


        from openforcefield.topology import FrozenMolecule, TopologyAtom, TopologyVirtualSite

        existing = [system.getForce(i) for i in range(system.getNumForces())]
        existing = [f for f in existing if type(f) == self._OPENMMTYPE]
        if len(existing) == 0:
            force = self._OPENMMTYPE()
            system.addForce(force)
        else:
            force = existing[0]

        for ref_mol in topology.reference_molecules:

            # Make a temporary copy of ref_mol to assign charges from charge_mol
            temp_mol = FrozenMolecule(ref_mol)

            # First, check whether any of the reference molecules in the topology are in the charge_from_mol list
            charges_from_charge_mol = False
            if 'charge_from_mol' in kwargs:
                charges_from_charge_mol = self.assign_charge_from_molecules(temp_mol, kwargs['charge_from_mol'])

            # If the molecule wasn't assigned parameters from a manually-input charge_mol, calculate them here
            if not(charges_from_charge_mol):
                temp_mol.generate_conformers(num_conformers=10)
                temp_mol.compute_partial_charges(quantum_chemical_method=self._quantum_chemical_method,
                                                 partial_charge_method=self._partial_charge_method)

            # Assign charges to relevant atoms
            for topology_molecule in topology._reference_molecule_to_topology_molecules[ref_mol]:
                for topology_particle in topology_molecule.particles:
                    topology_particle_index = topology_particle.topology_particle_index
                    if type(topology_particle) is TopologyAtom:
                        ref_mol_particle_index = topology_particle.atom.molecule_particle_index
                    if type(topology_particle) is TopologyVirtualSite:
                        ref_mol_particle_index = topology_particle.virtual_site.molecule_particle_index
                    particle_charge = temp_mol._partial_charges[ref_mol_particle_index]

                    # Retrieve nonbonded parameters for reference atom (charge not set yet)
                    _, sigma, epsilon = force.getParticleParameters(topology_particle_index)
                    # Set the nonbonded force with the partial charge
                    force.setParticleParameters(topology_particle_index,
                                                particle_charge, sigma,
                                                epsilon)

=======

    def __init__(self,
                 forcefield,
                 number_of_conformers=None,
                 quantum_chemical_method=None,
                 partial_charge_method=None,
                 **kwargs):
        raise NotImplementedError("ChangeIncrementHandler is not yet implemented, pending finalization of the "
                                  "SMIRNOFF spec")
        super().__init__(forcefield, **kwargs)

        if number_of_conformers is None:
            self._number_of_conformers = self._DEFAULTS['number_of_conformers']
        elif type(number_of_conformers) is str:
            self._number_of_conformers = int(number_of_conformers)
        else:
            self._number_of_conformers = number_of_conformers

        if quantum_chemical_method is None:
            self._quantum_chemical_method = self._DEFAULTS['quantum_chemical_method']
        elif number_of_conformers in self._ALLOWED_VALUES['quantum_chemical_method']:
            self._number_of_conformers = number_of_conformers

        if partial_charge_method is None:
            self._partial_charge_method = self._DEFAULTS['partial_charge_method']
        elif partial_charge_method in self._ALLOWED_VALUES['partial_charge_method']:
            self._partial_charge_method = partial_charge_method



    def check_handler_compatibility(self, handler_kwargs, assume_missing_is_default=True):
        """
        Checks if a set of kwargs used to create a ParameterHandler are compatible with this ParameterHandler. This is
        called if a second handler is attempted to be initialized for the same tag. If no value is given for a field, it
        will be assumed to expect the ParameterHandler class default.

        Parameters
        ----------
        handler_kwargs : dict
            The kwargs that would be used to construct a ParameterHandler
        assume_missing_is_default : bool
            If True, will assume that parameters not specified in handler_kwargs would have been set to the default.
            Therefore, an exception is raised if the ParameterHandler is incompatible with the default value for a
            unspecified field.

        Raises
        ------
        IncompatibleParameterError if handler_kwargs are incompatible with existing parameters.
        """
        compare_kwarg_to_attr = {
            'number_of_conformers': self._number_of_conformers,
            'quantum_chemical_method': self._quantum_chemical_method,
            'partial_charge_method': self._partial_charge_method,
        }

        for kwarg_key, attr in compare_kwarg_to_attr.items():
            # Skip this comparison if the kwarg isn't in handler_kwargs and we're not comparing against defaults
            if not(assume_missing_is_default) and not(kwarg_key in handler_kwargs.keys()):
                continue

            kwarg_val = handler_kwargs.get(kwarg_key, self._DEFAULTS[kwarg_key])
            if kwarg_val != attr:
                raise IncompatibleParameterError(
                    "Incompatible '{}' values found during handler compatibility check."
                    "(existing handler value: {}, new existing value: {}".format(kwarg_key, attr, kwarg_val))

    def assign_charge_from_molecules(self, molecule, charge_mols):
        """
        Given an input molecule, checks against a list of molecules for an isomorphic match. If found, assigns
        partial charges from the match to the input molecule.

        Parameters
        ----------
        molecule : an openforcefield.topology.FrozenMolecule
            The molecule to have partial charges assigned if a match is found.
        charge_mols : list of [openforcefield.topology.FrozenMolecule]
            A list of molecules with charges already assigned.

        Returns
        -------
        match_found : bool
            Whether a match was found. If True, the input molecule will have been modified in-place.
        """

        from networkx.algorithms.isomorphism import GraphMatcher
        # Define the node/edge attributes that we will use to match the atoms/bonds during molecule comparison
        node_match_func = lambda x, y: ((x['atomic_number'] == y['atomic_number']) and
                                        (x['stereochemistry'] == y['stereochemistry']) and
                                        (x['is_aromatic'] == y['is_aromatic'])
                                        )
        edge_match_func = lambda x, y: ((x['order'] == y['order']) and
                                        (x['stereochemistry'] == y['stereochemistry']) and
                                        (x['is_aromatic'] == y['is_aromatic'])
                                        )
        # Check each charge_mol for whether it's isomorphic to the input molecule
        for charge_mol in charge_mols:
            if molecule.is_isomorphic(charge_mol):
                # Take the first valid atom indexing map
                ref_mol_G = molecule.to_networkx()
                charge_mol_G = charge_mol.to_networkX()
                GM = GraphMatcher(
                    charge_mol_G,
                    ref_mol_G,
                    node_match=node_match_func,
                    edge_match=edge_match_func)
                for mapping in GM.isomorphisms_iter():
                    topology_atom_map = mapping
                    break
                # Set the partial charges
                charge_mol_charges = charge_mol.get_partial_charges()
                temp_mol_charges = charge_mol_charges.copy()
                for charge_idx, ref_idx in topology_atom_map:
                    temp_mol_charges[ref_idx] = charge_mol_charges[charge_idx]
                molecule.set_partial_charges(temp_mol_charges)
                return True

        # If no match was found, return False
        return False

    def create_force(self, system, topology, **kwargs):


        from openforcefield.topology import FrozenMolecule, TopologyAtom, TopologyVirtualSite

        existing = [system.getForce(i) for i in range(system.getNumForces())]
        existing = [f for f in existing if type(f) == self._OPENMMTYPE]
        if len(existing) == 0:
            force = self._OPENMMTYPE()
            system.addForce(force)
        else:
            force = existing[0]

        for ref_mol in topology.reference_molecules:

            # Make a temporary copy of ref_mol to assign charges from charge_mol
            temp_mol = FrozenMolecule(ref_mol)

            # First, check whether any of the reference molecules in the topology are in the charge_from_mol list
            charges_from_charge_mol = False
            if 'charge_from_mol' in kwargs:
                charges_from_charge_mol = self.assign_charge_from_molecules(temp_mol, kwargs['charge_from_mol'])

            # If the molecule wasn't assigned parameters from a manually-input charge_mol, calculate them here
            if not(charges_from_charge_mol):
                temp_mol.generate_conformers(num_conformers=10)
                temp_mol.compute_partial_charges(quantum_chemical_method=self._quantum_chemical_method,
                                                 partial_charge_method=self._partial_charge_method)

            # Assign charges to relevant atoms
            for topology_molecule in topology._reference_molecule_to_topology_molecules[ref_mol]:
                for topology_particle in topology_molecule.particles:
                    topology_particle_index = topology_particle.topology_particle_index
                    if type(topology_particle) is TopologyAtom:
                        ref_mol_particle_index = topology_particle.atom.molecule_particle_index
                    if type(topology_particle) is TopologyVirtualSite:
                        ref_mol_particle_index = topology_particle.virtual_site.molecule_particle_index
                    particle_charge = temp_mol._partial_charges[ref_mol_particle_index]

                    # Retrieve nonbonded parameters for reference atom (charge not set yet)
                    _, sigma, epsilon = force.getParticleParameters(topology_particle_index)
                    # Set the nonbonded force with the partial charge
                    force.setParticleParameters(topology_particle_index,
                                                particle_charge, sigma,
                                                epsilon)

>>>>>>> cb323a84


    # TODO: Move chargeModel and library residue charges to SMIRNOFF spec
    def postprocess_system(self, system, topology, **kwargs):
        bonds = self.get_matches(topology)

        # Apply bond charge increments to all appropriate force groups
        # QUESTION: Should we instead apply this to the Topology in a preprocessing step, prior to spreading out charge onto virtual sites?
        for force in system.getForces():
            if force.__class__.__name__ in [
                    'NonbondedForce'
            ]:  # TODO: We need to apply this to all Force types that involve charges, such as (Custom)GBSA forces and CustomNonbondedForce
                for (atoms, bond) in bonds.items():
                    # Get corresponding particle indices in Topology
                    particle_indices = tuple(
                        [atom.particle_index for atom in atoms])
                    # Retrieve parameters
                    [charge0, sigma0, epsilon0] = force.getParticleParameters(
                        particle_indices[0])
                    [charge1, sigma1, epsilon1] = force.getParticleParameters(
                        particle_indices[1])
                    # Apply bond charge increment
                    charge0 -= bond.increment
                    charge1 += bond.increment
                    # Update charges
                    force.setParticleParameters(particle_indices[0], charge0,
                                                sigma0, epsilon0)
                    force.setParticleParameters(particle_indices[1], charge1,
                                                sigma1, epsilon1)
                    # TODO: Calculate exceptions


class GBSAParameterHandler(ParameterHandler):
    """Handle SMIRNOFF ``<GBSAParameterHandler>`` tags"""
    # TODO: Differentiate between global and per-particle parameters for each model.

    # Global parameters for surface area (SA) component of model
    SA_expected_parameters = {
        'ACE': ['surface_area_penalty', 'solvent_radius'],
        None: [],
    }

    # Per-particle parameters for generalized Born (GB) model
    GB_expected_parameters = {
        'HCT': ['radius', 'scale'],
        'OBC1': ['radius', 'scale'],
        'OBC2': ['radius', 'scale'],
    }

    class GBSAType(ParameterType):
        """A SMIRNOFF GBSA type."""
        _VALENCE_TYPE = 'Atom'
        _SMIRNOFF_ATTRIBS = ['smirks', 'radius', 'scale']
        _REQUIRE_UNITS = {'radius': unit.angstrom}
        _ATTRIBS_TO_TYPE = {'scale': float}

        def __init__(self, **kwargs):
            super().__init__(**kwargs)

            # # Store model parameters.
            # gb_model = parent.attrib['gb_model']
            # expected_parameters = GBSAParameterHandler.GB_expected_parameters[
            #     gb_model]
            # provided_parameters = list()
            # missing_parameters = list()
            # for name in expected_parameters:
            #     if name in node.attrib:
            #         provided_parameters.append(name)
            #         value = _extract_quantity_from_xml_element(
            #             node, parent, name)
            #         setattr(self, name, value)
            #     else:
            #         missing_parameters.append(name)
            # if len(missing_parameters) > 0:
            #     msg = 'GBSAForce: missing per-atom parameters for tag %s' % str(
            #         node)
            #     msg += 'model "%s" requires specification of per-atom parameters %s\n' % (
            #         gb_model, str(expected_parameters))
            #     msg += 'provided parameters : %s\n' % str(provided_parameters)
            #     msg += 'missing parameters: %s' % str(missing_parameters)
            #     raise Exception(msg)

    # TODO: Finish this
    _TAGNAME = 'GBSA'
    _INFOTYPE = GBSAType
    #_OPENMMTYPE =

    def __init__(self, **kwargs):

        super().__init__(**kwargs)

    # TODO: Fix this
    def parseElement(self):
        # Initialize GB model
        gb_model = element.attrib['gb_model']
        valid_GB_models = GBSAParameterHandler.GB_expected_parameters.keys()
        if not gb_model in valid_GB_models:
            raise Exception(
                'Specified GBSAForce model "%s" not one of valid models: %s' %
                (gb_model, valid_GB_models))
        self.gb_model = gb_model

        # Initialize SA model
        sa_model = element.attrib['sa_model']
        valid_SA_models = GBSAParameterHandler.SA_expected_parameters.keys()
        if not sa_model in valid_SA_models:
            raise Exception(
                'Specified GBSAForce SA_model "%s" not one of valid models: %s'
                % (sa_model, valid_SA_models))
        self.sa_model = sa_model

        # Store parameters for GB and SA models
        # TODO: Deep copy?
        self.parameters = element.attrib

    # TODO: Generalize this to allow forces to know when their OpenMM Force objects can be combined
    def checkCompatibility(self, Handler):
        """
        Check compatibility of this Handler with another Handlers.
        """
        Handler = existing[0]
        if (Handler.gb_model != self.gb_model):
            raise ValueError(
                'Found multiple GBSAForce tags with different GB model specifications'
            )
        if (Handler.sa_model != self.sa_model):
            raise ValueError(
                'Found multiple GBSAForce tags with different SA model specifications'
            )
        # TODO: Check other attributes (parameters of GB and SA models) automatically?

    def create_force(self, system, topology, **args):
        # TODO: Rework this
        from openforcefield.typing.engines.smirnoff import gbsaforces
        force_class = getattr(gbsaforces, self.gb_model)
        force = force_class(**self.parameters)
        system.addForce(force)

        # Add all GBSA terms to the system.
        expected_parameters = GBSAParameterHandler.GB_expected_parameters[
            self.gb_model]

        # Create all particles with parameters set to zero
        atoms = self.getMatches(topology)
        nparams = 1 + len(expected_parameters)  # charge + GBSA parameters
        params = [0.0 for i in range(nparams)]
        for particle in topology.topology_particles():
            force.addParticle(params)
        # Set the GBSA parameters (keeping charges at zero for now)
        for (atoms, gbsa_type) in atoms.items():
            atom = atoms[0]
            # Set per-particle parameters for assigned parameters
            params = [atom.charge] + [
                getattr(gbsa_type, name) for name in expected_parameters
            ]
            force.setParticleParameters(atom.particle_index, params)<|MERGE_RESOLUTION|>--- conflicted
+++ resolved
@@ -502,7 +502,6 @@
     _INFOTYPE = None  # container class with type information that will be stored in self._types
     _OPENMMTYPE = None  # OpenMM Force class (or None if no equivalent)
     _DEPENDENCIES = None  # list of ParameterHandler classes that must precede this, or None
-<<<<<<< HEAD
     _REQUIRED_SPEC_ATTRIBS = []
     _DEFAULT_SPEC_ATTRIBS = {}  # dict of tag-level attributes and their default values
     _OPTIONAL_SPEC_ATTRIBS = []  # list of non-required attributes that can be defined on initialization
@@ -510,10 +509,7 @@
     _REQUIRE_UNITS = {}  # dict of {header attrib : unit } for input checking
     _ATTRIBS_TO_TYPE = {} # dict of attribs that must be cast to a specific type to be interpreted correctly
     _KWARGS = [] # Kwargs to catch when create_force is called
-=======
-    _DEFAULTS = {}  # dict of attributes and their default values at tag-level
-    _KWARGS = []  # list of keyword arguments accepted by the force Handler on initialization
->>>>>>> cb323a84
+
     _SMIRNOFF_VERSION_INTRODUCED = 0.0  # the earliest version of SMIRNOFF spec that supports this ParameterHandler
     _SMIRNOFF_VERSION_DEPRECATED = None  # if deprecated, the first SMIRNOFF version number it is no longer used
 
@@ -855,7 +851,6 @@
 
     class ConstraintType(ParameterType):
         """A SMIRNOFF constraint type"""
-<<<<<<< HEAD
         _VALENCE_TYPE = 'Bond'
         _SMIRNOFF_ATTRIBS = ['smirks']  # Attributes expected per the SMIRNOFF spec.
         _OPTIONAL_ATTRIBS = ['distance', 'id', 'parent_id']
@@ -870,16 +865,7 @@
             #     self.distance = True  # Constraint to equilibrium bond length will be added by HarmonicBondHandler
 
     _TAGNAME = 'Constraint'
-=======
-
-        def __init__(self, distance=True, **kwargs):
-            # Base class handles ``smirks`` and ``id`` fields
-            super().__init__(**kwargs)
-            self.distance = distance
-
-    _TAGNAME = 'Constraints'
-    _VALENCE_TYPE = 'Bond'  # ChemicalEnvironment valence type expected for SMARTS # TODO: Do we support more exotic types as well?
->>>>>>> cb323a84
+
     _INFOTYPE = ConstraintType
     _OPENMMTYPE = None  # don't create a corresponding OpenMM Force class
 
@@ -1212,38 +1198,8 @@
         _ATTRIBS_TO_TYPE = {'periodicity': int,
                             'idivf': float}
 
-<<<<<<< HEAD
         def __init__(self, **kwargs):
             super().__init__( **kwargs)
-=======
-        def __init__(self,
-                     fractional_bondorder_method=None,
-                     fractional_bondorder=None,
-                     **kwargs):
-
-            self.periodicity = list()
-            self.phase = list()
-            self.k = list()
-            # Store parameters.
-            index = 1
-            while 'phase%d' % index in kwargs:
-                self.periodicity.append(int(kwargs['periodicity%d' % index]))
-                self.phase.append(kwargs['phase%d' % index])
-                self.k.append(kwargs['k%d' % index])
-                del kwargs['periodicity%d' % index]
-                del kwargs['phase%d' % index]
-                del kwargs['k%d' % index]
-                # SMIRNOFF applies trefoil (three-fold, because of right-hand rule) impropers unlike AMBER
-                # If it's an improper, divide by the factor of three internally
-                self.k[-1] /= 3.
-
-                # Optionally handle 'idivf', which divides the periodicity by the specified value
-                if ('idivf%d' % index) in kwargs:
-                    idivf = kwargs['idivf%d' % index]
-                    self.k[-1] /= float(idivf)
-                    del kwargs['idivf%d' % index]
-                index += 1
->>>>>>> cb323a84
 
 
     _TAGNAME = 'ImproperTorsions'  # SMIRNOFF tag name to process
@@ -1348,7 +1304,6 @@
                 #topology.assert_bonded(topology.atom(atom_indices[i]), topology.atom(atom_indices[j]))
 
             # Impropers are applied in three paths around the trefoil having the same handedness
-<<<<<<< HEAD
             for (improper_periodicity, improper_phase, improper_k, improper_idivf) in zip(improper.periodicity,
                                                improper.phase, improper.k, improper.idivf):
                 # TODO: Implement correct "auto" behavior
@@ -1357,23 +1312,14 @@
                     logger.warning("The OpenForceField toolkit hasn't implemented "
                                    "support for the torsion `idivf` value of 'auto'."
                                    "Currently assuming a value of '3' for impropers.")
-=======
-            for (improper_periodicity, improper_phase, improper_k) in zip(improper.periodicity,
-                                               improper.phase, improper.k):
->>>>>>> cb323a84
+
                 # Permute non-central atoms
                 others = [atom_indices[0], atom_indices[2], atom_indices[3]]
                 # ((0, 1, 2), (1, 2, 0), and (2, 0, 1)) are the three paths around the trefoil
                 for p in [(others[i], others[j], others[k]) for (i, j, k) in [(0, 1, 2), (1, 2, 0), (2, 0, 1)]]:
-<<<<<<< HEAD
                     # The torsion force gets added three times, since the k is divided by three
                     force.addTorsion(atom_indices[1], p[0], p[1], p[2],
                                      improper_periodicity, improper_phase, improper_k/improper_idivf)
-=======
-                    # The torsion force gets added three times, since the original k was divided by three
-                    force.addTorsion(atom_indices[1], p[0], p[1], p[2],
-                                     improper_periodicity, improper_phase, improper_k)
->>>>>>> cb323a84
         logger.info(
             '{} impropers added, each applied in a three-fold trefoil'.format(
                 len(impropers)))
@@ -1428,21 +1374,11 @@
             }
 
     _TAGNAME = 'vdW'  # SMIRNOFF tag name to process
-<<<<<<< HEAD
-=======
-    _OPENMMTYPE = openmm.NonbondedForce  # OpenMM force class to create
-    _VALENCE_TYPE = 'Atom'  # ChemicalEnvironment valence type expected for SMARTS
->>>>>>> cb323a84
     _INFOTYPE = vdWType  # info type to store
     _OPENMMTYPE = openmm.NonbondedForce  # OpenMM force class to create
     _KWARGS = ['ewaldErrorTolerance', 'useDispersionCorrection'] # Kwargs to catch when create_force is called
 
-<<<<<<< HEAD
     _DEFAULT_SPEC_ATTRIBS = {
-=======
-    _KWARGS = ['ewaldErrorTolerance', 'useDispersionCorrection']
-    _DEFAULTS = {
->>>>>>> cb323a84
         'potential': 'Lennard-Jones-12-6',
         'combining_rules': 'Loentz-Berthelot',
         'scale12': 0.0,
@@ -1490,17 +1426,12 @@
                  # combining_rules=None,
                  # nonbonded_method=None,
                  **kwargs):
-<<<<<<< HEAD
         super().__init__(**kwargs)
-=======
-        super().__init__(forcefield, **kwargs)
->>>>>>> cb323a84
 
         # TODO: Find a better way to set defaults
         # TODO: Validate these values against the supported output types (openMM force kwargs?)
         # TODO: Add conditional logic to assign NonbondedMethod and check compatibility
 
-<<<<<<< HEAD
         # # Set the nonbonded method
         # if nonbonded_method is None:
         #     self._nonbonded_method = NonbondedMethod.NoCutoff
@@ -1518,68 +1449,6 @@
         #             if nonbonded_method == val:
         #                 self._nonbonded_method = key
         #                 break
-=======
-        # Set the nonbonded method
-        if nonbonded_method is None:
-            self._nonbonded_method = NonbondedMethod.NoCutoff
-        else:
-            # If it's a string that's the name of a nonbonded method
-            if type(nonbonded_method) is str:
-                self._nonbonded_method = NonbondedMethod[nonbonded_method]
-
-            # If it's an enum'ed value of NonbondedMethod
-            elif nonbonded_method in NonbondedMethod:
-                self._nonbonded_method = nonbonded_method
-            # If it's an openMM nonbonded method, reverse it back to a package-independent enum
-            elif nonbonded_method in self._NONBOND_METHOD_MAP.values():
-                for key, val in self._NONBOND_METHOD_MAP.items():
-                    if nonbonded_method == val:
-                        self._nonbonded_method = key
-                        break
-
-        if scale12 is None:
-            self._scale12 = self._DEFAULTS['scale12']
-        elif type(scale12) is str:
-            self._scale12 = float(scale12)
-        else:
-            self._scale12 = scale12
-
-        if scale13 is None:
-            self._scale13 = self._DEFAULTS['scale13']
-        elif type(scale13) is str:
-            self._scale13 = float(scale13)
-        else:
-            self._scale13 = scale13
-
-        if scale14 is None:
-            self._scale14 = self._DEFAULTS['scale14']
-        elif type(scale14) is str:
-            self._scale14 = float(scale14)
-        else:
-            self._scale14 = scale14
-
-        if scale15 is None:
-            self._scale15 = self._DEFAULTS['scale15']
-        elif type(scale15) is str:
-            self._scale15 = float(scale15)
-        else:
-            self._scale15 = scale15
-
-        if potential is None:
-            self._potential = self._DEFAULTS['potential']
-        else:
-            self._potential = potential
-
-        if switch is None:
-            self._switch = self._DEFAULTS['switch']
-        else:
-            self._switch = switch
-
-        if cutoff is None:
-            self._cutoff = self._DEFAULTS['cutoff']
-        else:
-            self._cutoff = cutoff
->>>>>>> cb323a84
 
 
 
@@ -1686,7 +1555,6 @@
 class ToolkitAM1BCCHandler(ParameterHandler):
     """Handle SMIRNOFF ``<ToolkitAM1BCC>`` tags"""
 
-<<<<<<< HEAD
     _TAGNAME = 'ToolkitAM1BCC'  # SMIRNOFF tag name to process
     _OPENMMTYPE = openmm.NonbondedForce  # OpenMM force class to create or utilize
     _DEPENDENCIES = [vdWHandler] # vdWHandler must first run NonBondedForce.addParticle for each particle in the topology
@@ -1696,19 +1564,6 @@
 
     def __init__(self, **kwargs):
         super().__init__(**kwargs)
-=======
-    _DEPENDENCIES = [vdWHandler] # vdWHandler must first run NonBondedForce.addParticle for each particle in the topology
-    _TAGNAME = 'ToolkitAM1BCC'  # SMIRNOFF tag name to process
-    _OPENMMTYPE = openmm.NonbondedForce  # OpenMM force class to create or utilize
-    _KWARGS = ['charge_from_molecules', 'toolkit_registry']
-
-
-
-    def __init__(self,
-                 forcefield,
-                 **kwargs):
-        super().__init__(forcefield, **kwargs)
->>>>>>> cb323a84
 
 
 
@@ -1731,13 +1586,9 @@
         ------
         IncompatibleParameterError if handler_kwargs are incompatible with existing parameters.
         """
-<<<<<<< HEAD
-        pass
-=======
+        
         return
-
->>>>>>> cb323a84
-
+      
     def assign_charge_from_molecules(self, molecule, charge_mols):
         """
         Given an input molecule, checks against a list of molecules for an isomorphic match. If found, assigns
@@ -1890,15 +1741,7 @@
 
     _TAGNAME = 'ChargeIncrementModel'  # SMIRNOFF tag name to process
     _OPENMMTYPE = openmm.NonbondedForce  # OpenMM force class to create or utilize
-<<<<<<< HEAD
     # TODO: The structure of this is still undecided
-=======
-    _VALENCE_TYPE = 'Bond'  # ChemicalEnvironment valence type expected for SMARTS
-    _INFOTYPE = ChargeIncrementType  # info type to store
-    _REQUIRE_UNITS = {
-        'increment': unit.elementary_charge
-    }
->>>>>>> cb323a84
     _KWARGS = ['charge_from_molecules']
     _DEFAULTS = {'number_of_conformers': 10,
                  'quantum_chemical_method': 'AM1',
@@ -1907,7 +1750,6 @@
                        'partial_charge_method': ['CM2']}
 
 
-<<<<<<< HEAD
 
     def __init__(self, **kwargs):
         raise NotImplementedError("ChangeIncrementHandler is not yet implemented, pending finalization of the "
@@ -2068,173 +1910,7 @@
                                                 particle_charge, sigma,
                                                 epsilon)
 
-=======
-
-    def __init__(self,
-                 forcefield,
-                 number_of_conformers=None,
-                 quantum_chemical_method=None,
-                 partial_charge_method=None,
-                 **kwargs):
-        raise NotImplementedError("ChangeIncrementHandler is not yet implemented, pending finalization of the "
-                                  "SMIRNOFF spec")
-        super().__init__(forcefield, **kwargs)
-
-        if number_of_conformers is None:
-            self._number_of_conformers = self._DEFAULTS['number_of_conformers']
-        elif type(number_of_conformers) is str:
-            self._number_of_conformers = int(number_of_conformers)
-        else:
-            self._number_of_conformers = number_of_conformers
-
-        if quantum_chemical_method is None:
-            self._quantum_chemical_method = self._DEFAULTS['quantum_chemical_method']
-        elif number_of_conformers in self._ALLOWED_VALUES['quantum_chemical_method']:
-            self._number_of_conformers = number_of_conformers
-
-        if partial_charge_method is None:
-            self._partial_charge_method = self._DEFAULTS['partial_charge_method']
-        elif partial_charge_method in self._ALLOWED_VALUES['partial_charge_method']:
-            self._partial_charge_method = partial_charge_method
-
-
-
-    def check_handler_compatibility(self, handler_kwargs, assume_missing_is_default=True):
-        """
-        Checks if a set of kwargs used to create a ParameterHandler are compatible with this ParameterHandler. This is
-        called if a second handler is attempted to be initialized for the same tag. If no value is given for a field, it
-        will be assumed to expect the ParameterHandler class default.
-
-        Parameters
-        ----------
-        handler_kwargs : dict
-            The kwargs that would be used to construct a ParameterHandler
-        assume_missing_is_default : bool
-            If True, will assume that parameters not specified in handler_kwargs would have been set to the default.
-            Therefore, an exception is raised if the ParameterHandler is incompatible with the default value for a
-            unspecified field.
-
-        Raises
-        ------
-        IncompatibleParameterError if handler_kwargs are incompatible with existing parameters.
-        """
-        compare_kwarg_to_attr = {
-            'number_of_conformers': self._number_of_conformers,
-            'quantum_chemical_method': self._quantum_chemical_method,
-            'partial_charge_method': self._partial_charge_method,
-        }
-
-        for kwarg_key, attr in compare_kwarg_to_attr.items():
-            # Skip this comparison if the kwarg isn't in handler_kwargs and we're not comparing against defaults
-            if not(assume_missing_is_default) and not(kwarg_key in handler_kwargs.keys()):
-                continue
-
-            kwarg_val = handler_kwargs.get(kwarg_key, self._DEFAULTS[kwarg_key])
-            if kwarg_val != attr:
-                raise IncompatibleParameterError(
-                    "Incompatible '{}' values found during handler compatibility check."
-                    "(existing handler value: {}, new existing value: {}".format(kwarg_key, attr, kwarg_val))
-
-    def assign_charge_from_molecules(self, molecule, charge_mols):
-        """
-        Given an input molecule, checks against a list of molecules for an isomorphic match. If found, assigns
-        partial charges from the match to the input molecule.
-
-        Parameters
-        ----------
-        molecule : an openforcefield.topology.FrozenMolecule
-            The molecule to have partial charges assigned if a match is found.
-        charge_mols : list of [openforcefield.topology.FrozenMolecule]
-            A list of molecules with charges already assigned.
-
-        Returns
-        -------
-        match_found : bool
-            Whether a match was found. If True, the input molecule will have been modified in-place.
-        """
-
-        from networkx.algorithms.isomorphism import GraphMatcher
-        # Define the node/edge attributes that we will use to match the atoms/bonds during molecule comparison
-        node_match_func = lambda x, y: ((x['atomic_number'] == y['atomic_number']) and
-                                        (x['stereochemistry'] == y['stereochemistry']) and
-                                        (x['is_aromatic'] == y['is_aromatic'])
-                                        )
-        edge_match_func = lambda x, y: ((x['order'] == y['order']) and
-                                        (x['stereochemistry'] == y['stereochemistry']) and
-                                        (x['is_aromatic'] == y['is_aromatic'])
-                                        )
-        # Check each charge_mol for whether it's isomorphic to the input molecule
-        for charge_mol in charge_mols:
-            if molecule.is_isomorphic(charge_mol):
-                # Take the first valid atom indexing map
-                ref_mol_G = molecule.to_networkx()
-                charge_mol_G = charge_mol.to_networkX()
-                GM = GraphMatcher(
-                    charge_mol_G,
-                    ref_mol_G,
-                    node_match=node_match_func,
-                    edge_match=edge_match_func)
-                for mapping in GM.isomorphisms_iter():
-                    topology_atom_map = mapping
-                    break
-                # Set the partial charges
-                charge_mol_charges = charge_mol.get_partial_charges()
-                temp_mol_charges = charge_mol_charges.copy()
-                for charge_idx, ref_idx in topology_atom_map:
-                    temp_mol_charges[ref_idx] = charge_mol_charges[charge_idx]
-                molecule.set_partial_charges(temp_mol_charges)
-                return True
-
-        # If no match was found, return False
-        return False
-
-    def create_force(self, system, topology, **kwargs):
-
-
-        from openforcefield.topology import FrozenMolecule, TopologyAtom, TopologyVirtualSite
-
-        existing = [system.getForce(i) for i in range(system.getNumForces())]
-        existing = [f for f in existing if type(f) == self._OPENMMTYPE]
-        if len(existing) == 0:
-            force = self._OPENMMTYPE()
-            system.addForce(force)
-        else:
-            force = existing[0]
-
-        for ref_mol in topology.reference_molecules:
-
-            # Make a temporary copy of ref_mol to assign charges from charge_mol
-            temp_mol = FrozenMolecule(ref_mol)
-
-            # First, check whether any of the reference molecules in the topology are in the charge_from_mol list
-            charges_from_charge_mol = False
-            if 'charge_from_mol' in kwargs:
-                charges_from_charge_mol = self.assign_charge_from_molecules(temp_mol, kwargs['charge_from_mol'])
-
-            # If the molecule wasn't assigned parameters from a manually-input charge_mol, calculate them here
-            if not(charges_from_charge_mol):
-                temp_mol.generate_conformers(num_conformers=10)
-                temp_mol.compute_partial_charges(quantum_chemical_method=self._quantum_chemical_method,
-                                                 partial_charge_method=self._partial_charge_method)
-
-            # Assign charges to relevant atoms
-            for topology_molecule in topology._reference_molecule_to_topology_molecules[ref_mol]:
-                for topology_particle in topology_molecule.particles:
-                    topology_particle_index = topology_particle.topology_particle_index
-                    if type(topology_particle) is TopologyAtom:
-                        ref_mol_particle_index = topology_particle.atom.molecule_particle_index
-                    if type(topology_particle) is TopologyVirtualSite:
-                        ref_mol_particle_index = topology_particle.virtual_site.molecule_particle_index
-                    particle_charge = temp_mol._partial_charges[ref_mol_particle_index]
-
-                    # Retrieve nonbonded parameters for reference atom (charge not set yet)
-                    _, sigma, epsilon = force.getParticleParameters(topology_particle_index)
-                    # Set the nonbonded force with the partial charge
-                    force.setParticleParameters(topology_particle_index,
-                                                particle_charge, sigma,
-                                                epsilon)
-
->>>>>>> cb323a84
+
 
 
     # TODO: Move chargeModel and library residue charges to SMIRNOFF spec
