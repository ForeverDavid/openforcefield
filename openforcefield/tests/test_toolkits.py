#!/usr/bin/env python

#=============================================================================================
# MODULE DOCSTRING
#=============================================================================================

"""
Tests for cheminformatics toolkit wrappers

"""

#=============================================================================================
# GLOBAL IMPORTS
#=============================================================================================

from simtk import unit
import numpy as np
from numpy.testing import assert_almost_equal
from tempfile import NamedTemporaryFile

import pytest
from openforcefield.utils.toolkits import (OpenEyeToolkitWrapper, RDKitToolkitWrapper,
                                           AmberToolsToolkitWrapper, ToolkitRegistry,
                                           GAFFAtomTypeWarning, UndefinedStereochemistryError)
from openforcefield.utils import get_data_file_path
from openforcefield.topology.molecule import Molecule


#=============================================================================================
# TESTS
#=============================================================================================

class TestOpenEyeToolkitWrapper:
    """Test the OpenEyeToolkitWrapper"""

    # TODO: Make separate smiles_add_H and smiles_explicit_H tests

    @pytest.mark.skipif(not OpenEyeToolkitWrapper.is_available(), reason='OpenEye Toolkit not available')
    def test_smiles(self):
        """Test OpenEyeToolkitWrapper to_smiles() and from_smiles()"""
        toolkit_wrapper = OpenEyeToolkitWrapper()

        # This differs from RDKit's SMILES due to different canonicalization schemes

        smiles = '[H]C([H])([H])C([H])([H])[H]'
        molecule = Molecule.from_smiles(smiles,
                                        toolkit_registry=toolkit_wrapper)
        smiles2 = molecule.to_smiles(toolkit_registry=toolkit_wrapper)
        assert smiles == smiles2

    @pytest.mark.skipif(not OpenEyeToolkitWrapper.is_available(), reason='OpenEye Toolkit not available')
    def test_smiles_missing_stereochemistry(self):
        """Test OpenEyeToolkitWrapper to_smiles() and from_smiles()"""
        toolkit_wrapper = OpenEyeToolkitWrapper()

        unspec_chiral_smiles = r"C\C(F)=C(/F)CC(C)(Cl)Br"
        spec_chiral_smiles = r"C\C(F)=C(/F)C[C@@](C)(Cl)Br"
        unspec_db_smiles = r"CC(F)=C(F)C[C@@](C)(Cl)Br"
        spec_db_smiles = r"C\C(F)=C(/F)C[C@@](C)(Cl)Br"

        for title, smiles, raises_exception in [("unspec_chiral_smiles", unspec_chiral_smiles, True),
                                                ("spec_chiral_smiles", spec_chiral_smiles, False),
                                                ("unspec_db_smiles", unspec_db_smiles, True),
                                                ("spec_db_smiles", spec_db_smiles, False),
                                                ]:
            if raises_exception:
                with pytest.raises(UndefinedStereochemistryError) as context:
                    Molecule.from_smiles(smiles, toolkit_registry=toolkit_wrapper)
                Molecule.from_smiles(smiles,
                                     toolkit_registry=toolkit_wrapper,
                                     allow_undefined_stereo=True)
            else:
                Molecule.from_smiles(smiles, toolkit_registry=toolkit_wrapper)

    # TODO: test_smiles_round_trip


    @pytest.mark.skipif(not OpenEyeToolkitWrapper.is_available(), reason='OpenEye Toolkit not available')
    def test_smiles_add_H(self):
        """Test OpenEyeToolkitWrapper for adding explicit hydrogens"""
        toolkit_wrapper = OpenEyeToolkitWrapper()
        # This differs from RDKit's SMILES due to different canonicalization schemes
        input_smiles = 'CC'
        expected_output_smiles = '[H]C([H])([H])C([H])([H])[H]'
        molecule = Molecule.from_smiles(input_smiles,
                                        toolkit_registry=toolkit_wrapper)
        smiles2 = molecule.to_smiles(toolkit_registry=toolkit_wrapper)
        assert expected_output_smiles == smiles2

    @pytest.mark.skipif(not OpenEyeToolkitWrapper.is_available(), reason='OpenEye Toolkit not available')
    def test_smiles_charged(self):
        """Test OpenEyeToolkitWrapper functions for reading/writing charged SMILES"""
        toolkit_wrapper = OpenEyeToolkitWrapper()
        # This differs from RDKit's expected output due to different canonicalization schemes
        smiles = '[H]C([H])([H])[N+]([H])([H])[H]'
        molecule = Molecule.from_smiles(smiles,
                                        toolkit_registry=toolkit_wrapper)
        smiles2 = molecule.to_smiles(toolkit_registry=toolkit_wrapper)
        assert smiles == smiles2


    @pytest.mark.skipif(not OpenEyeToolkitWrapper.is_available(), reason='OpenEye Toolkit not available')
    def test_to_from_openeye_core_props_filled(self):
        """Test OpenEyeToolkitWrapper to_openeye() and from_openeye()"""
        toolkit_wrapper = OpenEyeToolkitWrapper()

        # Replacing with a simple molecule with stereochemistry
        input_smiles = r'C\C(F)=C(/F)C[C@@](C)(Cl)Br'
        expected_output_smiles = r'[H]C([H])([H])/C(=C(/C([H])([H])[C@@](C([H])([H])[H])(Cl)Br)\F)/F'
        molecule = Molecule.from_smiles(input_smiles, toolkit_registry=toolkit_wrapper)
        assert molecule.to_smiles(toolkit_registry=toolkit_wrapper) == expected_output_smiles

        # Populate core molecule property fields
        molecule.name = 'Alice'
        partial_charges = unit.Quantity(np.array([-.9, -.8, -.7, -.6,
                                                  -.5, -.4, -.3, -.2,
                                                  -.1, 0., .1, .2,
                                                  .3, .4, .5, .6,
                                                  .7, .8]), unit.elementary_charge)
        molecule.partial_charges = partial_charges
        coords = unit.Quantity(np.array([['0.0', '1.0', '2.0'], ['3.0', '4.0', '5.0'], ['6.0', '7.0', '8.0'],
                                         ['9.0', '10.0', '11.0'], ['12.0', '13.0', '14.0'],
                                         ['15.0', '16.0', '17.0'],
                                         ['18.0', '19.0', '20.0'], ['21.0', '22.0', '23.0'],
                                         ['24.0', '25.0', '26.0'],
                                         ['27.0', '28.0', '29.0'], ['30.0', '31.0', '32.0'],
                                         ['33.0', '34.0', '35.0'],
                                         ['36.0', '37.0', '38.0'], ['39.0', '40.0', '41.0'],
                                         ['42.0', '43.0', '44.0'],
                                         ['45.0', '46.0', '47.0'], ['48.0', '49.0', '50.0'],
                                         ['51.0', '52.0', '53.0']]),
                               unit.angstrom)
        molecule.add_conformer(coords)
        # Populate core atom property fields
        molecule.atoms[2].name = 'Bob'
        # Ensure one atom has its stereochemistry specified
        central_carbon_stereo_specified = False
        for atom in molecule.atoms:
            if (atom.atomic_number == 6) and atom.stereochemistry == "S":
                central_carbon_stereo_specified = True
        assert central_carbon_stereo_specified

        # Populate bond core property fields
        fractional_bond_orders = [float(val) for val in range(1, 19)]
        for fbo, bond in zip(fractional_bond_orders, molecule.bonds):
            bond.fractional_bond_order = fbo

        # Do a first conversion to/from oemol
        oemol = molecule.to_openeye()
        molecule2 = Molecule.from_openeye(oemol)

        # Test that properties survived first conversion
        # assert molecule.to_dict() == molecule2.to_dict()
        assert molecule.name == molecule2.name
        # NOTE: This expects the same indexing scheme in the original and new molecule

        central_carbon_stereo_specified = False
        for atom in molecule2.atoms:
            if (atom.atomic_number == 6) and atom.stereochemistry == "S":
                central_carbon_stereo_specified = True
        assert central_carbon_stereo_specified
        for atom1, atom2 in zip(molecule.atoms, molecule2.atoms):
            assert atom1.to_dict() == atom2.to_dict()
        for bond1, bond2 in zip(molecule.bonds, molecule2.bonds):
            assert bond1.to_dict() == bond2.to_dict()
        assert (molecule._conformers[0] == molecule2._conformers[0]).all()
        for pc1, pc2 in zip(molecule._partial_charges, molecule2._partial_charges):
            pc1_ul = pc1 / unit.elementary_charge
            pc2_ul = pc2 / unit.elementary_charge
            assert_almost_equal(pc1_ul, pc2_ul, decimal=6)
        assert molecule2.to_smiles(toolkit_registry=toolkit_wrapper) == expected_output_smiles


    @pytest.mark.skipif(not OpenEyeToolkitWrapper.is_available(), reason='OpenEye Toolkit not available')
    def test_to_from_openeye_core_props_unset(self):
        """Test OpenEyeToolkitWrapper to_openeye() and from_openeye() when given empty core property fields"""
        toolkit_wrapper = OpenEyeToolkitWrapper()

        # Using a simple molecule with tetrahedral and bond stereochemistry
        input_smiles = r'C\C(F)=C(/F)C[C@](C)(Cl)Br'

        expected_output_smiles = r'[H]C([H])([H])/C(=C(/C([H])([H])[C@](C([H])([H])[H])(Cl)Br)\F)/F'
        molecule = Molecule.from_smiles(input_smiles, toolkit_registry=toolkit_wrapper)
        assert molecule.to_smiles(toolkit_registry=toolkit_wrapper) == expected_output_smiles

        # Ensure one atom has its stereochemistry specified
        central_carbon_stereo_specified = False
        for atom in molecule.atoms:
            if (atom.atomic_number == 6) and atom.stereochemistry == "R":
                central_carbon_stereo_specified = True
        assert central_carbon_stereo_specified

        # Do a first conversion to/from oemol
        rdmol = molecule.to_openeye()
        molecule2 = Molecule.from_openeye(rdmol)

        # Test that properties survived first conversion
        assert molecule.name == molecule2.name
        # NOTE: This expects the same indexing scheme in the original and new molecule

        central_carbon_stereo_specified = False
        for atom in molecule2.atoms:
            if (atom.atomic_number == 6) and atom.stereochemistry == "R":
                central_carbon_stereo_specified = True
        assert central_carbon_stereo_specified
        for atom1, atom2 in zip(molecule.atoms, molecule2.atoms):
            assert atom1.to_dict() == atom2.to_dict()
        for bond1, bond2 in zip(molecule.bonds, molecule2.bonds):
            assert bond1.to_dict() == bond2.to_dict()
        assert (molecule._conformers == None)
        assert (molecule2._conformers == None)
        for pc1, pc2 in zip(molecule._partial_charges, molecule2._partial_charges):
            pc1_ul = pc1 / unit.elementary_charge
            pc2_ul = pc2 / unit.elementary_charge
            assert_almost_equal(pc1_ul, pc2_ul, decimal=6)
        assert molecule2.to_smiles(toolkit_registry=toolkit_wrapper) == expected_output_smiles


    @pytest.mark.skipif(not OpenEyeToolkitWrapper.is_available(), reason='OpenEye Toolkit not available')
    def test_from_openeye_implicit_hydrogen(self):
        """
        Test OpenEyeToolkitWrapper for loading a molecule with implicit
        hydrogens (correct behavior is to add them explicitly)
        """
        from openeye import oechem

        smiles_impl = "C#C"
        oemol_impl = oechem.OEMol()
        oechem.OESmilesToMol(oemol_impl, smiles_impl)
        molecule_from_impl = Molecule.from_openeye(oemol_impl)

        assert molecule_from_impl.n_atoms == 4

        smiles_expl = "HC#CH"
        oemol_expl = oechem.OEMol()
        oechem.OESmilesToMol(oemol_expl, smiles_expl)
        molecule_from_expl = Molecule.from_openeye(oemol_expl)
        assert molecule_from_expl.to_smiles() == molecule_from_impl.to_smiles()

    @pytest.mark.skipif(not OpenEyeToolkitWrapper.is_available(), reason='OpenEye Toolkit not available')
    def test_openeye_from_smiles_hydrogens_are_explicit(self):
        """
        Test to ensure that OpenEyeToolkitWrapper.from_smiles has the proper behavior with
        respect to its hydrogens_are_explicit kwarg
        """
        toolkit_wrapper = OpenEyeToolkitWrapper()
        smiles_impl = "C#C"
        with pytest.raises(ValueError,
                           match="but OpenEye Toolkit interpreted SMILES 'C#C' as having implicit hydrogen") as excinfo:
            offmol = Molecule.from_smiles(smiles_impl,
                                          toolkit_registry=toolkit_wrapper,
                                          hydrogens_are_explicit=True)
        offmol = Molecule.from_smiles(smiles_impl,
                                      toolkit_registry=toolkit_wrapper,
                                      hydrogens_are_explicit=False)
        assert offmol.n_atoms == 4

        smiles_expl = "HC#CH"
        offmol = Molecule.from_smiles(smiles_expl,
                                      toolkit_registry=toolkit_wrapper,
                                      hydrogens_are_explicit=True)
        assert offmol.n_atoms == 4
        # It's debatable whether this next function should pass. Strictly speaking, the hydrogens in this SMILES
        # _are_ explicit, so allowing "hydrogens_are_explicit=False" through here is allowing a contradiction.
        # We might rethink the name of this kwarg.

        offmol = Molecule.from_smiles(smiles_expl,
                                      toolkit_registry=toolkit_wrapper,
                                      hydrogens_are_explicit=False)
        assert offmol.n_atoms == 4



    @pytest.mark.skipif(not OpenEyeToolkitWrapper.is_available(), reason='OpenEye Toolkit not available')
    def test_get_sdf_coordinates(self):
        """Test OpenEyeToolkitWrapper for importing a single set of coordinates from a sdf file"""

        toolkit_wrapper = OpenEyeToolkitWrapper()
        filename = get_data_file_path('molecules/toluene.sdf')
        molecule = Molecule.from_file(filename, toolkit_registry=toolkit_wrapper)
        assert len(molecule._conformers) == 1
        assert molecule._conformers[0].shape == (15,3)

    @pytest.mark.skipif(not OpenEyeToolkitWrapper.is_available(), reason='OpenEye Toolkit not available')
    @pytest.mark.skip
    def test_get_multiconformer_sdf_coordinates(self):
        """Test OpenEyeToolkitWrapper for importing multiple sets of coordinates from a sdf file"""
        raise NotImplementedError
        toolkit_wrapper = OpenEyeToolkitWrapper()
        filename = get_data_file_path('molecules/toluene.sdf')
        molecule = Molecule.from_file(filename, toolkit_registry=toolkit_wrapper)
        assert len(molecule._conformers) == 1
        assert molecule._conformers[0].shape == (15,3)

<<<<<<< HEAD
    @pytest.mark.skipif(not OpenEyeToolkitWrapper.toolkit_is_available(), reason='OpenEye Toolkit not available')
    def test_write_sdf_charges(self):
        """Test OpenEyeToolkitWrapper for writing partial charges to a sdf file"""
        from openforcefield.tests.test_forcefield import create_ethanol
        from io import StringIO
        toolkit_wrapper = OpenEyeToolkitWrapper()
        ethanol = create_ethanol()
        sio = StringIO()
        ethanol.to_file(sio, 'SDF', toolkit_registry=toolkit_wrapper)
        sdf_text = sio.getvalue()
        # The output lines of interest here will look like
        # >  <atom.dprop.PartialCharge>  (1)
        # -0.40000000000000002 -0.29999999999999999 -0.20000000000000001 -0.10000000000000001 0.01 0.10000000000000001 0.20000000000000001 0.29999999999999999 0.40000000000000002

        # Parse the SDF text, grabbing the numeric line above
        sdf_split = sdf_text.split('\n')
        is_charge_line = False
        for line in sdf_split:
            if is_charge_line:
                charges = [float(i) for i in line.split()]
                break
            if '>  <atom.dprop.PartialCharge>  (1)' in line:
                is_charge_line = True

        # Make sure that a charge line was ever found
        assert is_charge_line == True

        # Make sure that the charges found were correct
        assert_almost_equal(charges, [-0.4, -0.3, -0.2, -0.1, 0.01, 0.1, 0.2, 0.3, 0.4])


    @pytest.mark.skipif(not OpenEyeToolkitWrapper.toolkit_is_available(), reason='OpenEye Toolkit not available')
    def test_write_sdf_no_charges(self):
        """Test OpenEyeToolkitWrapper for importing a charges from a sdf file"""
        from openforcefield.tests.test_forcefield import create_ethanol
        from io import StringIO
        toolkit_wrapper = OpenEyeToolkitWrapper()
        ethanol = create_ethanol()
        ethanol.partial_charges = None
        sio = StringIO()
        ethanol.to_file(sio, 'SDF', toolkit_registry=toolkit_wrapper)
        sdf_text = sio.getvalue()
        # In our current configuration, if the OFFMol doesn't have partial charges, we DO NOT want a partial charge
        # block to be written. For reference, it's possible to indicate that a partial charge is not known by writing
        # out "n/a" (or another placeholder) in the partial charge block atoms without charges.
        assert '>  <atom.dprop.PartialCharge>  (1)' not in sdf_text


    @pytest.mark.skipif(not OpenEyeToolkitWrapper.toolkit_is_available(), reason='OpenEye Toolkit not available')
=======
    @pytest.mark.skipif(not OpenEyeToolkitWrapper.is_available(), reason='OpenEye Toolkit not available')
>>>>>>> 1cfcc5d5
    def test_get_mol2_coordinates(self):
        """Test OpenEyeToolkitWrapper for importing a single set of molecule coordinates"""
        toolkit_wrapper = OpenEyeToolkitWrapper()
        filename = get_data_file_path('molecules/toluene.mol2')
        molecule1 = Molecule.from_file(filename, toolkit_registry=toolkit_wrapper)
        assert len(molecule1._conformers) == 1
        assert molecule1._conformers[0].shape == (15, 3)
        assert_almost_equal(molecule1.conformers[0][5][1] / unit.angstrom, 22.98, decimal=2)

        # Test loading from file-like object
        with open(filename, 'r') as infile:
            molecule2 = Molecule(infile, file_format='MOL2', toolkit_registry=toolkit_wrapper)
        assert molecule1.is_isomorphic(molecule2)
        assert len(molecule2._conformers) == 1
        assert molecule2._conformers[0].shape == (15, 3)
        assert_almost_equal(molecule2.conformers[0][5][1] / unit.angstrom, 22.98, decimal=2)

        # Test loading from gzipped mol2
        import gzip
        with gzip.GzipFile(filename + '.gz', 'r') as infile:
            molecule3 = Molecule(infile, file_format='MOL2', toolkit_registry=toolkit_wrapper)
        assert molecule1.is_isomorphic(molecule3)
        assert len(molecule3._conformers) == 1
        assert molecule3._conformers[0].shape == (15, 3)
        assert_almost_equal(molecule3.conformers[0][5][1] / unit.angstrom, 22.98, decimal=2)

    @pytest.mark.skipif(not OpenEyeToolkitWrapper.is_available(), reason='OpenEye Toolkit not available')
    def test_get_mol2_charges(self):
        """Test OpenEyeToolkitWrapper for importing a mol2 file specifying partial charges"""
        toolkit_wrapper = OpenEyeToolkitWrapper()
        filename = get_data_file_path('molecules/toluene_charged.mol2')
        molecule = Molecule.from_file(filename, toolkit_registry=toolkit_wrapper)
        assert len(molecule._conformers) == 1
        assert molecule._conformers[0].shape == (15,3)
        target_charges = unit.Quantity(np.array([-0.1342,-0.1271,-0.1271,-0.1310,
                                                 -0.1310,-0.0765,-0.0541, 0.1314,
                                                  0.1286, 0.1286, 0.1303, 0.1303,
                                                  0.0440, 0.0440, 0.0440]),
                                                unit.elementary_charge)
        for pc1, pc2 in zip(molecule._partial_charges, target_charges):
            pc1_ul = pc1 / unit.elementary_charge
            pc2_ul = pc2 / unit.elementary_charge
            assert_almost_equal(pc1_ul, pc2_ul, decimal=4)

    @pytest.mark.skipif(not OpenEyeToolkitWrapper.is_available(), reason='OpenEye Toolkit not available')
    def test_get_mol2_gaff_atom_types(self):
        """Test that a warning is raised OpenEyeToolkitWrapper when it detects GAFF atom types in a mol2 file."""
        toolkit_wrapper = OpenEyeToolkitWrapper()
        mol2_file_path = get_data_file_path('molecules/AlkEthOH_test_filt1_ff.mol2')
        with pytest.warns(GAFFAtomTypeWarning, match='SYBYL'):
            Molecule.from_file(mol2_file_path, toolkit_registry=toolkit_wrapper)

    @pytest.mark.skipif(not OpenEyeToolkitWrapper.is_available(), reason='OpenEye Toolkit not available')
    def test_generate_conformers(self):
        """Test OpenEyeToolkitWrapper generate_conformers()"""
        toolkit_wrapper = OpenEyeToolkitWrapper()
        smiles = '[H]C([H])([H])C([H])([H])[H]'
        molecule = toolkit_wrapper.from_smiles(smiles)
        molecule.generate_conformers()
        assert molecule.n_conformers != 0
        assert not(molecule.conformers[0] == (0.*unit.angstrom)).all()

        # TODO: Make this test more robust

    @pytest.mark.skipif(not OpenEyeToolkitWrapper.is_available(), reason='OpenEye Toolkit not available')
    def test_compute_partial_charges(self):
        """Test OpenEyeToolkitWrapper compute_partial_charges()"""
        toolkit_wrapper = OpenEyeToolkitWrapper()
        smiles = '[H]C([H])([H])C([H])([H])[H]'
        molecule = toolkit_wrapper.from_smiles(smiles)
        # Ensure that an exception is raised if no conformers are provided
        with pytest.raises(Exception) as excinfo:
            molecule.compute_partial_charges(toolkit_registry=toolkit_wrapper)
        molecule.generate_conformers(toolkit_registry=toolkit_wrapper)
        # Ensure that an exception is raised if an invalid charge model is passed in
        with pytest.raises(Exception) as excinfo:
            charge_model = 'notARealChargeModel'
            molecule.compute_partial_charges(toolkit_registry=toolkit_wrapper, charge_model=charge_model)

        # TODO: Test all supported charge models
        # Note: "amber" and "amberff94" only work for a subset of residue types, so we'll need to find testing data for
        # those
        # charge_model = [,'amber','amberff94']
        # TODO: 'mmff' and 'mmff94' often assign charges of 0, presumably if the molecule is unrecognized.
        # charge_model = ['mmff', 'mmff94']
        for charge_model in ['noop', 'am1bcc', 'am1bccnosymspt', 'am1bccelf10']:
            with pytest.raises(NotImplementedError) as excinfo:
                molecule.compute_partial_charges(toolkit_registry=toolkit_wrapper)  # , charge_model=charge_model)
                charge_sum = 0 * unit.elementary_charge
                for pc in molecule._partial_charges:
                    charge_sum += pc
                assert charge_sum < 0.001 * unit.elementary_charge

        # For now, just test AM1-BCC while the SMIRNOFF spec for other charge models gets worked out
        molecule.compute_partial_charges_am1bcc(toolkit_registry=toolkit_wrapper)  # , charge_model=charge_model)
        charge_sum = 0 * unit.elementary_charge
        for pc in molecule._partial_charges:
            charge_sum += pc
        assert charge_sum < 0.001 * unit.elementary_charge

    @pytest.mark.skipif(not OpenEyeToolkitWrapper.is_available(), reason='OpenEye Toolkit not available')
    def test_compute_partial_charges_net_charge(self):
        """Test OpenEyeToolkitWrapper compute_partial_charges() on a molecule with a net +1 charge"""

        toolkit_wrapper = OpenEyeToolkitWrapper()
        smiles = '[H]C([H])([H])[N+]([H])([H])[H]'
        molecule = toolkit_wrapper.from_smiles(smiles)
        molecule.generate_conformers(toolkit_registry=toolkit_wrapper)


        with pytest.raises(NotImplementedError) as excinfo:
            charge_model = 'notARealChargeModel'
            molecule.compute_partial_charges(toolkit_registry=toolkit_wrapper)#, charge_model=charge_model)

        # TODO: Test all supported charge models
        # TODO: "amber" and "amberff94" only work for a subset of residue types, so we'll need to find testing data for
        # those
        # charge_model = [,'amber','amberff94']
        # The 'noop' charge model doesn't add up to the formal charge, so we shouldn't test it
        # charge_model = ['noop']
        for charge_model in ['mmff', 'mmff94', 'am1bcc', 'am1bccnosymspt', 'am1bccelf10']:
            with pytest.raises(NotImplementedError) as excinfo:
                molecule.compute_partial_charges(toolkit_registry=toolkit_wrapper) #, charge_model=charge_model)
                charge_sum = 0 * unit.elementary_charge
                for pc in molecule._partial_charges:
                    charge_sum += pc
                assert 0.999 * unit.elementary_charge < charge_sum < 1.001 * unit.elementary_charge
        # For now, I'm just testing AM1-BCC (will test more when the SMIRNOFF spec for other charges is finalized)
        molecule.compute_partial_charges_am1bcc(toolkit_registry=toolkit_wrapper)
        charge_sum = 0 * unit.elementary_charge
        for pc in molecule._partial_charges:
            charge_sum += pc
        assert 0.999 * unit.elementary_charge < charge_sum < 1.001 * unit.elementary_charge


    @pytest.mark.skipif(not OpenEyeToolkitWrapper.is_available(), reason='OpenEye Toolkit not available')
    def test_compute_partial_charges_trans_cooh_am1bcc(self):
        """Test OpenEyeToolkitWrapper for computing partial charges for problematic molecules, as exemplified by
        Issue 346 (https://github.com/openforcefield/openforcefield/issues/346)"""

        lysine = Molecule.from_smiles("C(CC[NH3+])C[C@@H](C(=O)O)N")
        toolkit_wrapper = OpenEyeToolkitWrapper()
        lysine.generate_conformers(toolkit_registry=toolkit_wrapper)
        lysine.compute_partial_charges_am1bcc(toolkit_registry=toolkit_wrapper)


    @pytest.mark.skipif(not OpenEyeToolkitWrapper.is_available(), reason='OpenEye Toolkit not available')
    def test_compute_wiberg_bond_orders(self):
        """Test OpenEyeToolkitWrapper compute_wiberg_bond_orders()"""

        toolkit_wrapper = OpenEyeToolkitWrapper()
        smiles = '[H]C([H])([H])C([H])([H])[H]'
        molecule = toolkit_wrapper.from_smiles(smiles)
        molecule.generate_conformers(toolkit_registry=toolkit_wrapper)
        for charge_model in ['am1','pm3']:
            molecule.compute_wiberg_bond_orders(toolkit_registry=toolkit_wrapper, charge_model=charge_model)
            print([bond.fractional_bond_order for bond in molecule.bonds])
            # TODO: Add test for equivalent Wiberg orders for equivalent bonds

    @pytest.mark.skipif(not OpenEyeToolkitWrapper.is_available(), reason='OpenEye Toolkit not available')
    def test_compute_wiberg_bond_orders_charged(self):
        """Test OpenEyeToolkitWrapper compute_wiberg_bond_orders() on a molecule with net charge +1"""

        toolkit_wrapper = OpenEyeToolkitWrapper()
        smiles = '[H]C([H])([H])[N+]([H])([H])[H]'
        molecule = toolkit_wrapper.from_smiles(smiles)
        molecule.generate_conformers(toolkit_registry=toolkit_wrapper)
        for charge_model in ['am1', 'pm3']:
            molecule.compute_wiberg_bond_orders(toolkit_registry=toolkit_wrapper, charge_model=charge_model)
            # TODO: Add test for equivalent Wiberg orders for equivalent bonds

    @pytest.mark.skipif(not OpenEyeToolkitWrapper.is_available(),
    reason='OpenEye Toolkit not available')
    def test_compute_wiberg_bond_orders_double_bond(self):
        """Test OpenEyeToolkitWrapper compute_wiberg_bond_orders() on a molecule with a double bond"""

        toolkit_wrapper = OpenEyeToolkitWrapper()
        smiles = r'C\C(F)=C(/F)C[C@@](C)(Cl)Br'
        molecule = toolkit_wrapper.from_smiles(smiles)
        molecule.generate_conformers(toolkit_registry=toolkit_wrapper)
        for charge_model in ['am1', 'pm3']:
            molecule.compute_wiberg_bond_orders(toolkit_registry=toolkit_wrapper, charge_model=charge_model)
            # TODO: Add test for equivalent Wiberg orders for equivalent bonds

        double_bond_has_wbo_near_2 = False
        for bond in molecule.bonds:
            if bond.bond_order == 2:
                if 1.75 < bond.fractional_bond_order < 2.25:
                    double_bond_has_wbo_near_2 = True
        assert double_bond_has_wbo_near_2





        # TODO: Check partial charge invariants (total charge, charge equivalence)

        # TODO: Add test for aromaticity
        # TODO: Add test and molecule functionality for isotopes



class TestRDKitToolkitWrapper:
    """Test the RDKitToolkitWrapper"""
    
    @pytest.mark.skipif(not RDKitToolkitWrapper.is_available(), reason='RDKit Toolkit not available')
    def test_smiles(self):
        """Test RDKitToolkitWrapper to_smiles() and from_smiles()"""
        toolkit_wrapper = RDKitToolkitWrapper()
        # This differs from OE's expected output due to different canonicalization schemes
        smiles = '[H][C]([H])([H])[C]([H])([H])[H]'
        molecule = Molecule.from_smiles(smiles,
                                        toolkit_registry=toolkit_wrapper)
        smiles2 = molecule.to_smiles(toolkit_registry=toolkit_wrapper)
        #print(smiles, smiles2)
        assert smiles == smiles2

    @pytest.mark.skipif(not RDKitToolkitWrapper.is_available(), reason='RDKit Toolkit not available')
    @pytest.mark.parametrize("smiles,exception_regex", [
        (r"C\C(F)=C(/F)CC(C)(Cl)Br", "Undefined chiral centers"),
        (r"C\C(F)=C(/F)C[C@@](C)(Cl)Br", None),
        (r"CC(F)=C(F)C[C@@](C)(Cl)Br", "Bonds with undefined stereochemistry")
    ])
    def test_smiles_missing_stereochemistry(self, smiles, exception_regex):
        """Test RDKitToolkitWrapper to_smiles() and from_smiles() when given ambiguous stereochemistry"""
        toolkit_wrapper = RDKitToolkitWrapper()

        if exception_regex is not None:
            with pytest.raises(UndefinedStereochemistryError, match=exception_regex):
                Molecule.from_smiles(smiles, toolkit_registry=toolkit_wrapper)
            Molecule.from_smiles(smiles,
                                 toolkit_registry=toolkit_wrapper,
                                 allow_undefined_stereo=True)
        else:
            Molecule.from_smiles(smiles, toolkit_registry=toolkit_wrapper)

    # TODO: test_smiles_round_trip

    @pytest.mark.skipif(not RDKitToolkitWrapper.is_available(), reason='RDKit Toolkit not available')
    def test_smiles_add_H(self):
        """Test RDKitToolkitWrapper to_smiles() and from_smiles()"""
        toolkit_wrapper = RDKitToolkitWrapper()
        input_smiles = 'CC'
        # This differs from OE's expected output due to different canonicalization schemes
        expected_output_smiles = '[H][C]([H])([H])[C]([H])([H])[H]'
        molecule = Molecule.from_smiles(input_smiles,
                                        toolkit_registry=toolkit_wrapper)
        smiles2 = molecule.to_smiles(toolkit_registry=toolkit_wrapper)
        assert smiles2 == expected_output_smiles

    @pytest.mark.skipif(not RDKitToolkitWrapper.is_available(), reason='OpenEye Toolkit not available')
    def test_rdkit_from_smiles_hydrogens_are_explicit(self):
        """
        Test to ensure that RDKitToolkitWrapper.from_smiles has the proper behavior with
        respect to its hydrogens_are_explicit kwarg
        """
        toolkit_wrapper = RDKitToolkitWrapper()
        smiles_impl = "C#C"
        with pytest.raises(ValueError,
                           match="but RDKit toolkit interpreted SMILES 'C#C' as having implicit hydrogen") as excinfo:
            offmol = Molecule.from_smiles(smiles_impl,
                                          toolkit_registry=toolkit_wrapper,
                                          hydrogens_are_explicit=True)
        offmol = Molecule.from_smiles(smiles_impl,
                                      toolkit_registry=toolkit_wrapper,
                                      hydrogens_are_explicit=False)
        assert offmol.n_atoms == 4

        smiles_expl = "[H][C]#[C][H]"
        offmol = Molecule.from_smiles(smiles_expl,
                                      toolkit_registry=toolkit_wrapper,
                                      hydrogens_are_explicit=True)
        assert offmol.n_atoms == 4
        # It's debatable whether this next function should pass. Strictly speaking, the hydrogens in this SMILES
        # _are_ explicit, so allowing "hydrogens_are_explicit=False" through here is allowing a contradiction.
        # We might rethink the name of this kwarg.

        offmol = Molecule.from_smiles(smiles_expl,
                                      toolkit_registry=toolkit_wrapper,
                                      hydrogens_are_explicit=False)
        assert offmol.n_atoms == 4


    @pytest.mark.skipif(not RDKitToolkitWrapper.is_available(), reason='RDKit Toolkit not available')
    def test_smiles_charged(self):
        """Test RDKitWrapper functions for reading/writing charged SMILES"""
        toolkit_wrapper = RDKitToolkitWrapper()
        # This differs from OE's expected output due to different canonicalization schemes
        smiles = '[H][C]([H])([H])[N+]([H])([H])[H]'
        molecule = Molecule.from_smiles(smiles,
                                        toolkit_registry=toolkit_wrapper)
        smiles2 = molecule.to_smiles(toolkit_registry=toolkit_wrapper)
        assert smiles == smiles2

    @pytest.mark.skipif(not RDKitToolkitWrapper.is_available(), reason='RDKit Toolkit not available')
    def test_to_from_rdkit_core_props_filled(self):
        """Test RDKitToolkitWrapper to_rdkit() and from_rdkit() when given populated core property fields"""
        toolkit_wrapper = RDKitToolkitWrapper()

        # Replacing with a simple molecule with stereochemistry
        input_smiles = r'C\C(F)=C(/F)C[C@@](C)(Cl)Br'
        expected_output_smiles = r'[H][C]([H])([H])/[C]([F])=[C](\[F])[C]([H])([H])[C@@]([Cl])([Br])[C]([H])([H])[H]'
        molecule = Molecule.from_smiles(input_smiles, toolkit_registry=toolkit_wrapper)
        assert molecule.to_smiles(toolkit_registry=toolkit_wrapper) == expected_output_smiles

        # Populate core molecule property fields
        molecule.name = 'Alice'
        partial_charges = unit.Quantity(np.array([-.9, -.8, -.7, -.6,
                                                  -.5, -.4, -.3, -.2,
                                                  -.1,  0.,  .1,  .2,
                                                   .3,  .4,  .5,  .6,
                                                   .7,  .8]), unit.elementary_charge)
        molecule.partial_charges = partial_charges
        coords = unit.Quantity(np.array([['0.0', '1.0', '2.0'],    ['3.0', '4.0', '5.0'],    ['6.0', '7.0', '8.0'],
                                         ['9.0', '10.0', '11.0'] , ['12.0', '13.0', '14.0'], ['15.0', '16.0', '17.0'],
                                         ['18.0', '19.0', '20.0'], ['21.0', '22.0', '23.0'], ['24.0', '25.0', '26.0'],
                                         ['27.0', '28.0', '29.0'], ['30.0', '31.0', '32.0'], ['33.0', '34.0', '35.0'],
                                         ['36.0', '37.0', '38.0'], ['39.0', '40.0', '41.0'], ['42.0', '43.0', '44.0'],
                                         ['45.0', '46.0', '47.0'], ['48.0', '49.0', '50.0'], ['51.0', '52.0', '53.0']]),
                                    unit.angstrom)
        molecule.add_conformer(coords)
        # Populate core atom property fields
        molecule.atoms[2].name = 'Bob'
        # Ensure one atom has its stereochemistry specified
        central_carbon_stereo_specified = False
        for atom in molecule.atoms:
            if (atom.atomic_number == 6) and atom.stereochemistry == "S":
                central_carbon_stereo_specified = True
        assert central_carbon_stereo_specified

        # Populate bond core property fields
        fractional_bond_orders = [float(val) for val in range(18)]
        for fbo, bond in zip(fractional_bond_orders, molecule.bonds):
            bond.fractional_bond_order = fbo

        # Do a first conversion to/from oemol
        rdmol = molecule.to_rdkit()
        molecule2 = Molecule.from_rdkit(rdmol)

        # Test that properties survived first conversion
        #assert molecule.to_dict() == molecule2.to_dict()
        assert molecule.name == molecule2.name
        # NOTE: This expects the same indexing scheme in the original and new molecule

        central_carbon_stereo_specified = False
        for atom in molecule2.atoms:
            if (atom.atomic_number == 6) and atom.stereochemistry == "S":
                central_carbon_stereo_specified = True
        assert central_carbon_stereo_specified
        for atom1, atom2 in zip(molecule.atoms, molecule2.atoms):
            assert atom1.to_dict() == atom2.to_dict()
        for bond1, bond2 in zip(molecule.bonds, molecule2.bonds):
            assert bond1.to_dict() == bond2.to_dict()
        assert (molecule._conformers[0] == molecule2._conformers[0]).all()
        for pc1, pc2 in zip(molecule._partial_charges, molecule2._partial_charges):
            pc1_ul = pc1 / unit.elementary_charge
            pc2_ul = pc2 / unit.elementary_charge
            assert_almost_equal(pc1_ul, pc2_ul, decimal=6)
        assert molecule2.to_smiles(toolkit_registry=toolkit_wrapper) == expected_output_smiles
        # TODO: This should be its own test

    @pytest.mark.skipif(not RDKitToolkitWrapper.is_available(), reason='RDKit Toolkit not available')
    def test_to_from_rdkit_core_props_unset(self):
        """Test RDKitToolkitWrapper to_rdkit() and from_rdkit() when given empty core property fields"""
        toolkit_wrapper = RDKitToolkitWrapper()

        # Replacing with a simple molecule with stereochemistry
        input_smiles = r'C\C(F)=C(/F)C[C@](C)(Cl)Br'
        expected_output_smiles = r'[H][C]([H])([H])/[C]([F])=[C](\[F])[C]([H])([H])[C@]([Cl])([Br])[C]([H])([H])[H]'
        molecule = Molecule.from_smiles(input_smiles, toolkit_registry=toolkit_wrapper)
        assert molecule.to_smiles(toolkit_registry=toolkit_wrapper) == expected_output_smiles

        # Ensure one atom has its stereochemistry specified
        central_carbon_stereo_specified = False
        for atom in molecule.atoms:
            if (atom.atomic_number == 6) and atom.stereochemistry == "R":
                central_carbon_stereo_specified = True
        assert central_carbon_stereo_specified

        # Do a first conversion to/from oemol
        rdmol = molecule.to_rdkit()
        molecule2 = Molecule.from_rdkit(rdmol)

        # Test that properties survived first conversion
        assert molecule.name == molecule2.name
        # NOTE: This expects the same indexing scheme in the original and new molecule

        central_carbon_stereo_specified = False
        for atom in molecule2.atoms:
            if (atom.atomic_number == 6) and atom.stereochemistry == "R":
                central_carbon_stereo_specified = True
        assert central_carbon_stereo_specified
        for atom1, atom2 in zip(molecule.atoms, molecule2.atoms):
            assert atom1.to_dict() == atom2.to_dict()
        for bond1, bond2 in zip(molecule.bonds, molecule2.bonds):
            assert bond1.to_dict() == bond2.to_dict()
        assert (molecule._conformers == None)
        assert (molecule2._conformers == None)
        for pc1, pc2 in zip(molecule._partial_charges, molecule2._partial_charges):
            pc1_ul = pc1 / unit.elementary_charge
            pc2_ul = pc2 / unit.elementary_charge
            assert_almost_equal(pc1_ul, pc2_ul, decimal=6)
        assert molecule2.to_smiles(toolkit_registry=toolkit_wrapper) == expected_output_smiles
<<<<<<< HEAD

    @pytest.mark.skipif(not RDKitToolkitWrapper.toolkit_is_available(), reason='RDKit Toolkit not available')
=======
        
    @pytest.mark.skipif(not RDKitToolkitWrapper.is_available(), reason='RDKit Toolkit not available')
>>>>>>> 1cfcc5d5
    def test_get_sdf_coordinates(self):
        """Test RDKitToolkitWrapper for importing a single set of coordinates from a sdf file"""
        toolkit_wrapper = RDKitToolkitWrapper()
        filename = get_data_file_path('molecules/toluene.sdf')
        molecule = Molecule.from_file(filename, toolkit_registry=toolkit_wrapper)
        assert len(molecule._conformers) == 1
        assert molecule._conformers[0].shape == (15, 3)
        assert_almost_equal(molecule.conformers[0][5][1] / unit.angstrom, 2.0104, decimal=4)

    @pytest.mark.skipif(not RDKitToolkitWrapper.toolkit_is_available(), reason='RDKit Toolkit not available')
    def test_get_sdf_charges(self):
        """Test RDKitToolkitWrapper for importing a charges from a sdf file"""
        toolkit_wrapper = RDKitToolkitWrapper()
        filename = get_data_filename('molecules/ethanol_partial_charges.sdf')
        molecule = Molecule.from_file(filename, toolkit_registry=toolkit_wrapper)
        assert molecule.partial_charges is not None
        assert molecule.partial_charges[0] == -0.4 * unit.elementary_charge
        assert molecule.partial_charges[-1] == 0.4 * unit.elementary_charge

    @pytest.mark.skipif(not RDKitToolkitWrapper.toolkit_is_available(), reason='RDKit Toolkit not available')
    def test_write_sdf_charges(self):
        """Test RDKitToolkitWrapper for writing partial charges to a sdf file"""
        from openforcefield.tests.test_forcefield import create_ethanol
        from io import StringIO
        toolkit_wrapper = RDKitToolkitWrapper()
        ethanol = create_ethanol()
        sio = StringIO()
        ethanol.to_file(sio, 'SDF', toolkit_registry=toolkit_wrapper)
        sdf_text = sio.getvalue()
        # The output lines of interest here will look like
        # >  <atom.dprop.PartialCharge>  (1)
        # -0.40000000000000002 -0.29999999999999999 -0.20000000000000001 -0.10000000000000001 0.01 0.10000000000000001 0.20000000000000001 0.29999999999999999 0.40000000000000002

        # Parse the SDF text, grabbing the numeric line above
        sdf_split = sdf_text.split('\n')
        is_charge_line = False
        for line in sdf_split:
            if is_charge_line:
                charges = [float(i) for i in line.split()]
                break
            if '>  <atom.dprop.PartialCharge>  (1)' in line:
                is_charge_line = True

        # Make sure that a charge line was ever found
        assert is_charge_line == True

        # Make sure that the charges found were correct
        assert_almost_equal(charges, [-0.4, -0.3, -0.2, -0.1, 0.01, 0.1, 0.2, 0.3, 0.4])


    @pytest.mark.skipif(not RDKitToolkitWrapper.toolkit_is_available(), reason='RDKit Toolkit not available')
    def test_sdf_charges_roundtrip(self):
        """Test RDKitToolkitWrapper for performing a round trip of a molecule with partial charge to and from
        a sdf file"""
        from openforcefield.tests.test_forcefield import create_ethanol
        toolkit_wrapper = RDKitToolkitWrapper()
        ethanol = create_ethanol()
        # The file is automatically deleted outside the with-clause.
        with NamedTemporaryFile(suffix='.sdf') as iofile:
            ethanol.to_file(iofile.name, outfile_format='SDF', toolkit_registry=toolkit_wrapper)
            ethanol2 = Molecule.from_file(iofile.name, file_format='SDF', toolkit_registry=toolkit_wrapper)
        assert (ethanol.partial_charges == ethanol2.partial_charges).all()

    @pytest.mark.skipif(not RDKitToolkitWrapper.toolkit_is_available(), reason='RDKit Toolkit not available')
    def test_write_sdf_no_charges(self):
        """Test RDKitToolkitWrapper for importing a charges from a sdf file"""
        from openforcefield.tests.test_forcefield import create_ethanol
        from io import StringIO
        toolkit_wrapper = RDKitToolkitWrapper()
        ethanol = create_ethanol()
        ethanol.partial_charges = None
        sio = StringIO()
        ethanol.to_file(sio, 'SDF', toolkit_registry=toolkit_wrapper)
        sdf_text = sio.getvalue()
        # In our current configuration, if the OFFMol doesn't have partial charges, we DO NOT want a partial charge
        # block to be written. For reference, it's possible to indicate that a partial charge is not known by writing
        # out "n/a" (or another placeholder) in the partial charge block atoms without charges.
        assert '>  <atom.dprop.PartialCharge>  (1)' not in sdf_text


    # Find a multiconformer SDF file
    @pytest.mark.skip
    #@pytest.mark.skipif(not RDKitToolkitWrapper.is_available(), reason='RDKit Toolkit not available')
    def test_get_multiconformer_sdf_coordinates(self):
        """Test RDKitToolkitWrapper for importing a single set of coordinates from a sdf file"""
        raise NotImplementedError
        toolkit_wrapper = RDKitToolkitWrapper()
        filename = get_data_file_path('molecules/toluene.sdf')
        molecule = Molecule.from_file(filename, toolkit_registry=toolkit_wrapper)
        assert len(molecule._conformers) == 1
        assert molecule._conformers[0].shape == (15,3)

    # Unskip this when we implement PDB-reading support for RDKitToolkitWrapper
    @pytest.mark.skip
    @pytest.mark.skipif(not RDKitToolkitWrapper.is_available(), reason='RDKit Toolkit not available')
    def test_get_pdb_coordinates(self):
        """Test RDKitToolkitWrapper for importing a single set of coordinates from a pdb file"""
        toolkit_wrapper = RDKitToolkitWrapper()
        filename = get_data_file_path('molecules/toluene.pdb')
        molecule = Molecule.from_file(filename, toolkit_registry=toolkit_wrapper)
        assert len(molecule._conformers) == 1
        assert molecule._conformers[0].shape == (15,3)

    # Unskip this when we implement PDB-reading support for RDKitToolkitWrapper
    @pytest.mark.skip
    @pytest.mark.skipif(not RDKitToolkitWrapper.is_available(), reason='RDKit Toolkit not available')
    def test_load_aromatic_pdb(self):
        """Test OpenEyeToolkitWrapper for importing molecule conformers"""
        toolkit_wrapper = RDKitToolkitWrapper()
        filename = get_data_file_path('molecules/toluene.pdb')
        molecule = Molecule.from_file(filename, toolkit_registry=toolkit_wrapper)
        assert len(molecule._conformers) == 1
        assert molecule._conformers[0].shape == (15,3)

    @pytest.mark.skipif(not RDKitToolkitWrapper.is_available(), reason='RDKit Toolkit not available')
    def test_generate_conformers(self):
        """Test RDKitToolkitWrapper generate_conformers()"""
        toolkit_wrapper = RDKitToolkitWrapper()
        smiles = '[H]C([H])([H])C([H])([H])[H]'
        molecule = toolkit_wrapper.from_smiles(smiles)
        molecule.generate_conformers()
        # TODO: Make this test more robust
        




        
        # TODO: Add test for higher bonds orders
        # TODO: Add test for aromaticity
        # TODO: Add test and molecule functionality for isotopes
        # TODO: Add read tests for MOL/SDF, SMI
        # TODO: Add read tests fpr multi-SMI files
        # TODO: Add read tests for both files and file-like objects
        # TODO: Add read/write tests for gzipped files
        # TODO: Add write tests for all formats



        
class TestAmberToolsToolkitWrapper:
    """Test the AmberToolsToolkitWrapper"""

    @pytest.mark.skipif(not RDKitToolkitWrapper.is_available() or not AmberToolsToolkitWrapper.is_available(),
                    reason='RDKitToolkit and AmberToolsToolkit not available')
    def test_compute_partial_charges(self):
        """Test OpenEyeToolkitWrapper compute_partial_charges()"""
        toolkit_registry = ToolkitRegistry(toolkit_precedence=[AmberToolsToolkitWrapper, RDKitToolkitWrapper])

        smiles = '[H]C([H])([H])C([H])([H])[H]'
        molecule = Molecule.from_smiles(smiles, toolkit_registry=toolkit_registry)
        molecule.generate_conformers(toolkit_registry=toolkit_registry)

        # TODO: Implementation of these tests is pending a decision on the API for our charge model
        with pytest.raises(NotImplementedError) as excinfo:
            charge_model = 'notARealChargeModel'
            molecule.compute_partial_charges(toolkit_registry=toolkit_registry)#, charge_model=charge_model)

        # ['cm1', 'cm2']
        for charge_model in ['gas', 'mul', 'bcc']:
            with pytest.raises(NotImplementedError) as excinfo:
                molecule.compute_partial_charges(toolkit_registry=toolkit_registry)#, charge_model=charge_model)
                charge_sum = 0 * unit.elementary_charge
                for pc in molecule._partial_charges:
                    charge_sum += pc
                assert charge_sum < 0.01 * unit.elementary_charge

        # For now, just test AM1-BCC while the SMIRNOFF spec for other charge models gets worked out
        molecule.compute_partial_charges_am1bcc(toolkit_registry=toolkit_registry)  # , charge_model=charge_model)
        charge_sum = 0 * unit.elementary_charge
        for pc in molecule._partial_charges:
            charge_sum += pc
        assert charge_sum < 0.002 * unit.elementary_charge



    @pytest.mark.skipif(not RDKitToolkitWrapper.is_available() or not AmberToolsToolkitWrapper.is_available(),
                        reason='RDKitToolkit and AmberToolsToolkit not available')
    def test_compute_partial_charges_net_charge(self):
        """Test OpenEyeToolkitWrapper compute_partial_charges() on a molecule with a net +1 charge"""
        toolkit_registry = ToolkitRegistry(toolkit_precedence=[AmberToolsToolkitWrapper, RDKitToolkitWrapper])
        smiles = '[H]C([H])([H])[N+]([H])([H])[H]'
        molecule = Molecule.from_smiles(smiles, toolkit_registry=toolkit_registry)
        molecule.generate_conformers(toolkit_registry=toolkit_registry)


        with pytest.raises(NotImplementedError) as excinfo:
            charge_model = 'notARealChargeModel'
            molecule.compute_partial_charges(toolkit_registry=toolkit_registry)#, charge_model=charge_model)

        # TODO: Figure out why ['cm1', 'cm2'] fail
        for charge_model in  ['gas', 'mul', 'bcc']:
            with pytest.raises(NotImplementedError) as excinfo:
                molecule.compute_partial_charges(toolkit_registry=toolkit_registry)#, charge_model=charge_model)
                charge_sum = 0 * unit.elementary_charge
                for pc in molecule._partial_charges:
                    charge_sum += pc
                assert 0.99 * unit.elementary_charge < charge_sum < 1.01 * unit.elementary_charge

        # For now, I'm just testing AM1-BCC (will test more when the SMIRNOFF spec for other charges is finalized)
        molecule.compute_partial_charges_am1bcc(toolkit_registry=toolkit_registry)
        charge_sum = 0 * unit.elementary_charge
        for pc in molecule._partial_charges:
            charge_sum += pc
        assert 0.999 * unit.elementary_charge < charge_sum < 1.001 * unit.elementary_charge


class TestToolkitRegistry:
    """Test the ToolkitRegistry"""

    @pytest.mark.skipif(not OpenEyeToolkitWrapper.is_available(), reason='OpenEye Toolkit not available')
    def test_register_openeye(self):
        """Test creation of toolkit registry with OpenEye toolkit"""
        # Test registration of OpenEyeToolkitWrapper
        toolkit_precedence = [OpenEyeToolkitWrapper]
        registry = ToolkitRegistry(toolkit_precedence=toolkit_precedence, register_imported_toolkit_wrappers=False)
        #registry.register_toolkit(OpenEyeToolkitWrapper)
        assert set([type(c) for c in registry.registered_toolkits]) == set([OpenEyeToolkitWrapper])

        # Test ToolkitRegistry.resolve()
        assert registry.resolve('to_smiles') == registry.registered_toolkits[0].to_smiles

        # Test ToolkitRegistry.call()
        smiles = '[H]C([H])([H])C([H])([H])[H]'
        molecule = registry.call('from_smiles', smiles)
        smiles2 = registry.call('to_smiles', molecule)
        assert smiles == smiles2

    @pytest.mark.skipif(not RDKitToolkitWrapper.is_available(), reason='RDKit Toolkit not available')
    def test_register_rdkit(self):
        """Test creation of toolkit registry with RDKit toolkit"""
        # Test registration of RDKitToolkitWrapper
        toolkit_precedence = [RDKitToolkitWrapper]
        registry = ToolkitRegistry(toolkit_precedence=toolkit_precedence,
                                   register_imported_toolkit_wrappers=False)
        #registry.register_toolkit(RDKitToolkitWrapper)
        assert set([ type(c) for c in registry.registered_toolkits]) == set([RDKitToolkitWrapper])

        # Test ToolkitRegistry.resolve()
        assert registry.resolve('to_smiles') == registry.registered_toolkits[0].to_smiles

        # Test ToolkitRegistry.call()
        smiles = '[H][C]([H])([H])[C]([H])([H])[H]'
        molecule = registry.call('from_smiles', smiles)
        smiles2 = registry.call('to_smiles', molecule)
        assert smiles == smiles2

    @pytest.mark.skipif(
        not RDKitToolkitWrapper.is_available() or not AmberToolsToolkitWrapper.is_available(),
        reason='RDKitToolkit and AmberToolsToolkit not available')
    def test_register_ambertools(self):
        """Test creation of toolkit registry with AmberToolsToolkitWrapper and RDKitToolkitWrapper
        """
        # Test registration of AmberToolsToolkitWrapper
        toolkit_precedence = [AmberToolsToolkitWrapper, RDKitToolkitWrapper]
        registry = ToolkitRegistry(toolkit_precedence=toolkit_precedence,
                                   register_imported_toolkit_wrappers=False)
        #registry.register_toolkit(AmberToolsToolkitWrapper)
        assert set([ type(c) for c in registry.registered_toolkits]) == set([AmberToolsToolkitWrapper,RDKitToolkitWrapper])

        # Test ToolkitRegistry.resolve()
        registry.resolve('compute_partial_charges')
        assert registry.resolve('compute_partial_charges') == registry.registered_toolkits[0].compute_partial_charges

        # Test ToolkitRegistry.call()
        registry.register_toolkit(RDKitToolkitWrapper)
        smiles = '[H]C([H])([H])C([H])([H])[H]'
        molecule = registry.call('from_smiles', smiles)
        #partial_charges = registry.call('compute_partial_charges', molecule)
<|MERGE_RESOLUTION|>--- conflicted
+++ resolved
@@ -292,8 +292,7 @@
         assert len(molecule._conformers) == 1
         assert molecule._conformers[0].shape == (15,3)
 
-<<<<<<< HEAD
-    @pytest.mark.skipif(not OpenEyeToolkitWrapper.toolkit_is_available(), reason='OpenEye Toolkit not available')
+    @pytest.mark.skipif(not OpenEyeToolkitWrapper.is_available(), reason='OpenEye Toolkit not available')
     def test_write_sdf_charges(self):
         """Test OpenEyeToolkitWrapper for writing partial charges to a sdf file"""
         from openforcefield.tests.test_forcefield import create_ethanol
@@ -324,7 +323,7 @@
         assert_almost_equal(charges, [-0.4, -0.3, -0.2, -0.1, 0.01, 0.1, 0.2, 0.3, 0.4])
 
 
-    @pytest.mark.skipif(not OpenEyeToolkitWrapper.toolkit_is_available(), reason='OpenEye Toolkit not available')
+    @pytest.mark.skipif(not OpenEyeToolkitWrapper.is_available(), reason='OpenEye Toolkit not available')
     def test_write_sdf_no_charges(self):
         """Test OpenEyeToolkitWrapper for importing a charges from a sdf file"""
         from openforcefield.tests.test_forcefield import create_ethanol
@@ -341,10 +340,8 @@
         assert '>  <atom.dprop.PartialCharge>  (1)' not in sdf_text
 
 
-    @pytest.mark.skipif(not OpenEyeToolkitWrapper.toolkit_is_available(), reason='OpenEye Toolkit not available')
-=======
-    @pytest.mark.skipif(not OpenEyeToolkitWrapper.is_available(), reason='OpenEye Toolkit not available')
->>>>>>> 1cfcc5d5
+
+    @pytest.mark.skipif(not OpenEyeToolkitWrapper.is_available(), reason='OpenEye Toolkit not available')
     def test_get_mol2_coordinates(self):
         """Test OpenEyeToolkitWrapper for importing a single set of molecule coordinates"""
         toolkit_wrapper = OpenEyeToolkitWrapper()
@@ -748,13 +745,8 @@
             pc2_ul = pc2 / unit.elementary_charge
             assert_almost_equal(pc1_ul, pc2_ul, decimal=6)
         assert molecule2.to_smiles(toolkit_registry=toolkit_wrapper) == expected_output_smiles
-<<<<<<< HEAD
-
-    @pytest.mark.skipif(not RDKitToolkitWrapper.toolkit_is_available(), reason='RDKit Toolkit not available')
-=======
         
     @pytest.mark.skipif(not RDKitToolkitWrapper.is_available(), reason='RDKit Toolkit not available')
->>>>>>> 1cfcc5d5
     def test_get_sdf_coordinates(self):
         """Test RDKitToolkitWrapper for importing a single set of coordinates from a sdf file"""
         toolkit_wrapper = RDKitToolkitWrapper()
